import os
import sys
import time
import math
import random
import argparse
import itertools
import traceback
import multiprocessing as mp
from fractions import Fraction
from typing import Any, Callable, List, Tuple, Type
from collections import defaultdict

from io_utils import stdout_redirector, JVOutWrapper

import cv2
import imagesize
import numpy as np
cp = np
from tqdm import tqdm
from lapjv import lapjv

Grid = Tuple[int, int] # grid size = (width, height)
BackgroundRGB = Tuple[int, int, int]

if mp.current_process().name != "MainProcess":
    sys.stdout = open(os.devnull, "w")
    sys.stderr = sys.stdout

pbar_ncols = None
LIMIT = 2**32


class _PARAMETER:
    def __init__(self, type: Any, help: str, default=None, nargs=None, choices: List[Any]=None) -> None:
        self.type = type
        self.default = default
        self.help = help
        self.nargs = nargs
        self.choices = choices

# We gather parameters here so they can be reused else where
class PARAMS:
    path = _PARAMETER(help="Path to the tiles", default=os.path.join(os.path.dirname(__file__), "img"), type=str)
    recursive = _PARAMETER(type=bool, default=False, help="Whether to read the sub-folders for the specified path")
    num_process = _PARAMETER(type=int, default=mp.cpu_count() // 2, help="Number of processes to use for parallelizable operations")
    out = _PARAMETER(default="result.png", type=str, help="The filename of the output collage/photomosaic")
    size = _PARAMETER(type=int, nargs="+", default=(50,), 
        help="Width and height of each tile in pixels in the resulting collage/photomosaic. "
             "If two numbers are specified, they are treated as width and height. "
             "If one number is specified, the number is treated as the width"
             "and the height is inferred from the aspect ratios of the images provided. ")
    quiet = _PARAMETER(type=bool, default=False, help="Do not print progress message to console")
    auto_rotate = _PARAMETER(type=int, default=0, choices=[-1, 0, 1],
        help="Options to auto rotate tiles to best match the specified tile size. 0: do not auto rotate. "
             "1: attempt to rotate counterclockwise by 90 degrees. -1: attempt to rotate clockwise by 90 degrees")
    resize_opt = _PARAMETER(type=str, default="center", choices=["center", "stretch"], 
        help="How to resize each tile so they become square images. "
             "Center: crop a square in the center. Stretch: stretch the tile")
    gpu = _PARAMETER(type=bool, default=False, 
        help="Use GPU acceleration. Requires cupy to be installed and a capable GPU. Note that USUALLY this is useful when you: "
             "1. only have few cpu cores, and "
             "2. have a lot of tiles (typically > 10000) "
             "3. and are using the unfair mode. "
             "Also note: enabling GPU acceleration will disable multiprocessing on CPU for videos"
    )
    mem_limit = _PARAMETER(type=int, default=4096, 
        help="The APPROXIMATE memory limit in MB when computing a photomosaic in unfair mode. Applicable both CPU and GPU computing. "
             "If you run into memory issues when using GPU, try reduce this memory limit")
    tile_info_out = _PARAMETER(type=str, default="",
        help="Path to save the list of tile filenames for the collage/photomosaic. If empty, it will not be saved.")
    
    # ---------------- sort collage options ------------------
    ratio = _PARAMETER(type=int, default=(16, 9), help="Aspect ratio of the output image", nargs=2)
    sort = _PARAMETER(type=str, default="bgr_sum", help="Sort method to use", choices=[
        "none", "bgr_sum", "av_hue", "av_sat", "av_lum", "rand"
    ])
    rev_row = _PARAMETER(type=bool, default=False, help="Whether to use the S-shaped alignment.")
    rev_sort = _PARAMETER(type=bool, default=False, help="Sort in the reverse direction.")
    
    # ---------------- photomosaic common options ------------------
    dest_img = _PARAMETER(type=str, default="", help="The path to the destination image that you want to build a photomosaic for")
    colorspace = _PARAMETER(type=str, default="lab", choices=["hsv", "hsl", "bgr", "lab", "luv"], 
        help="The colorspace used to calculate the metric")
    metric = _PARAMETER(type=str, default="euclidean", choices=["euclidean", "cityblock", "chebyshev", "cosine"], 
        help="Distance metric used when evaluating the distance between two color vectors")
    
    # ---- unfair tile assignment options -----
    unfair = _PARAMETER(type=bool, default=False, 
        help="Whether to allow each tile to be used different amount of times (unfair tile usage). ")
    max_width = _PARAMETER(type=int, default=80, 
        help="Maximum width of the collage. This option is only valid if unfair option is enabled")    
    freq_mul = _PARAMETER(type=float, default=0.0, 
        help="Frequency multiplier to balance tile fairless and mosaic quality. Minimum: 0. "
             "More weight will be put on tile fairness when this number increases.")
    deterministic = _PARAMETER(type=bool, default=False, 
        help="Do not randomize the tiles. This option is only valid if unfair option is enabled")

    # --- fair tile assignment options ---
    dup = _PARAMETER(type=float, default=1, 
        help="If a positive integer: duplicate the set of tiles by how many times. Can be a fraction")

    # ---- saliency detection options ---
    salient = _PARAMETER(type=bool, default=False, help="Make photomosaic for salient objects only")
    lower_thresh = _PARAMETER(type=float, default=0.5, 
        help="The threshold for saliency detection, between 0.0 (no object area = blank) and 1.0 (maximum object area = original image)")
    background = _PARAMETER(nargs=3, type=int, default=(255, 255, 255), 
        help="Background color in RGB for non salient part of the image")

    # ---- blending options ---
    blending = _PARAMETER(type=str, default="alpha", choices=["alpha", "brightness"], 
        help="The types of blending used. alpha: alpha (transparency) blending. Brightness: blending of brightness (lightness) channel in the HSL colorspace")
    blending_level = _PARAMETER(type=float, default=0.0, 
        help="Level of blending, between 0.0 (no blending) and 1.0 (maximum blending). Default is no blending")

    video = _PARAMETER(type=bool, default=False, help="Make a photomosaic video from dest_img which is assumed to be a video")
    skip_frame = _PARAMETER(type=int, default=1, help="Make a photomosaic every this number of frames")

# https://stackoverflow.com/questions/26598109/preserve-custom-attributes-when-pickling-subclass-of-numpy-array
class InfoArray(np.ndarray):
    def __new__(cls, input_array, info=''):
        # Input array is an already formed ndarray instance
        # We first cast to be our class type
        obj = np.asarray(input_array).view(cls)
        # add the new attribute to the created instance
        obj.info = info
        # Finally, we must return the newly created object:
        return obj

    def __array_finalize__(self, obj):
        # see InfoArray.__array_finalize__ for comments
        if obj is None: return
        self.info = getattr(obj, 'info', None)

    def __reduce__(self):
        # Get the parent's __reduce__ tuple
        pickled_state = super(InfoArray, self).__reduce__()
        # Create our own tuple to pass to __setstate__
        new_state = pickled_state[2] + (self.info,)
        # Return a tuple that replaces the parent's __setstate__ tuple with our own
        return (pickled_state[0], pickled_state[1], new_state)

    def __setstate__(self, state):
        self.info = state[-1]  # Set the info attribute
        # Call the parent's __setstate__ with the other tuple elements.
        super(InfoArray, self).__setstate__(state[0:-1])


ImgList = List[InfoArray]
cupy_available = False


def fast_sq_euclidean(Asq, Bsq, AB):
    AB *= -2
    AB += Asq
    AB += Bsq
    return AB


def fast_cityblock(A, B, axis, out):
    Z = A - B
    np.abs(Z, out=Z)
    return np.sum(Z, axis=axis, out=out)


def fast_chebyshev(A, B, axis, out):
    Z = A - B
    np.abs(Z, out=Z)
    return np.max(Z, axis=axis, out=out)


def to_cpu(X: np.ndarray) -> np.ndarray:
    return X.get() if cupy_available else X


def bgr_sum(img: np.ndarray) -> float:
    """
    compute the sum of all RGB values across an image
    """
    return np.sum(img)


def av_hue(img: np.ndarray) -> float:
    """
    compute the average hue of all pixels in HSV color space
    """
    hsv = cv2.cvtColor(img, cv2.COLOR_BGR2HSV)
    return np.mean(hsv[:, :, 0])


def av_sat(img: np.ndarray) -> float:
    """
    compute the average saturation of all pixels in HSV color space
    """
    hsv = cv2.cvtColor(img, cv2.COLOR_BGR2HSV)
    return np.mean(hsv[:, :, 1])


lum_coeffs = np.array([0.241, 0.691, 0.068], dtype=np.float32)[np.newaxis, np.newaxis, :]


def av_lum(img) -> float:
    """
    compute the average luminosity
    """
    lum = img * lum_coeffs
    np.sqrt(lum, out=lum)
    return np.mean(lum)


def rand(img: np.ndarray) -> float:
    """
    generate a random number for each image
    """
    return random.random()


def calc_grid_size(rw: int, rh: int, num_imgs: int, shape: Tuple[int, int, int]) -> Grid:
    """
    :param rw: the width of the target image
    :param rh: the height of the target image
    :param num_imgs: number of images available
    :param shape: the shape of a tile
    :return: an optimal grid size
    """
    possible_wh = []
    th, tw, _ = shape
    for width in range(1, num_imgs):
        height = math.ceil(num_imgs / width)
        possible_wh.append((width * tw / (th * height), width, height))
    dest_ratio = rw / rh
    grid = min(possible_wh, key=lambda x: (x[0] - dest_ratio) ** 2)[1:]
    print("Calculated grid size based on the aspect ratio of the destination image:", grid)
    print(f"Collage size will be {grid[0] * tw}x{grid[1] * th}. ")
    return grid


def make_collage(grid: Grid, sorted_imgs: ImgList, rev=False, file=None) -> np.ndarray:
    """
    :param grid: grid size
    :param sorted_imgs: list of images sorted in correct position
    :param rev: whether to have opposite alignment for consecutive rows
    :return: a collage
    """
    print("Aligning images on the grid...", file=file)
    total = np.prod(grid)
    if len(sorted_imgs) < total:
        diff = total - len(sorted_imgs)
        print(f"Note: {diff} white tiles will be added to the grid.")
        sorted_imgs.extend([get_background_tile(sorted_imgs[0].shape, (255, 255, 255))] * diff)
    elif len(sorted_imgs) > total:
        print(f"Note: {len(sorted_imgs) - total} tiles will be dropped from the grid.")
        del sorted_imgs[total:]

    combined_img = np.asarray([img.view(np.float32) for img in sorted_imgs])
    combined_img.shape = (*grid[::-1], *sorted_imgs[0].shape)
    if rev:
        combined_img[1::2] = combined_img[1::2, ::-1]
    combined_img = combined_img.transpose((0, 2, 1, 3, 4))
    combined_img = combined_img.reshape(np.prod(combined_img.shape[:2]), -1, 3)
    return combined_img, f"Grid dimension: {grid}\n" + '\n'.join([img.info for img in sorted_imgs])


def alpha_blend(combined_img: np.ndarray, dest_img: np.ndarray, alpha=0.9):
    dest_img = cv2.resize(dest_img, combined_img.shape[1::-1], interpolation=cv2.INTER_LINEAR)
    dest_img *= 1 - alpha
    combined_img = combined_img * alpha # copy
    combined_img += dest_img
    return combined_img


def brightness_blend(combined_img: np.ndarray, dest_img: np.ndarray, alpha=0.9):
    """
    blend the 2 imgs in the lightness channel (L in HSL)
    """
    dest_img = cv2.resize(dest_img, combined_img.shape[1::-1], interpolation=cv2.INTER_LINEAR)
    cv2.cvtColor(dest_img, cv2.COLOR_BGR2HLS, dst=dest_img)
    dest_img[:, :, 1] *= 1 - alpha
    combined_img = cv2.cvtColor(combined_img, cv2.COLOR_BGR2HLS)
    combined_img[:, :, 1] *= alpha
    combined_img[:, :, 1] += dest_img[:, :, 1]
    cv2.cvtColor(combined_img, cv2.COLOR_HLS2BGR, dst=combined_img)
    return combined_img


def sort_collage(imgs: ImgList, ratio: Grid, sort_method="pca_lab", rev_sort=False) -> Tuple[Grid, np.ndarray]:
    """
    :param imgs: list of images
    :param ratio: The aspect ratio of the collage
    :param sort_method:
    :param rev_sort: whether to reverse the sorted array
    :return: [calculated grid size, sorted image array]
    """
    t = time.time()
    grid = calc_grid_size(ratio[0], ratio[1], len(imgs), imgs[0].shape)
    total = np.prod(grid)
    if len(imgs) < total:
        diff = total - len(imgs)
        print(f"Note: {diff} white tiles will be added to the sorted collage.")
        imgs = imgs + [get_background_tile(imgs[0].shape, (255, 255, 255))] * diff

    if sort_method == "none":
        return grid, imgs

    print("Sorting images...")    
    sort_function = eval(sort_method)
    indices = np.array(list(map(sort_function, imgs))).argsort()
    if rev_sort:
        indices = indices[::-1]
    print("Time taken: {}s".format(np.round(time.time() - t, 2)))
    return grid, [imgs[i] for i in indices]


def solve_lap(cost_matrix: np.ndarray, v=-1):
    if v == -1:
        v = sys.__stderr__
    """
    solve the linear sum assignment (LAP) problem with progress info
    """
    print("Computing optimal assignment on a {}x{} matrix...".format(cost_matrix.shape[0], cost_matrix.shape[1]))
    wrapper = JVOutWrapper(v, pbar_ncols)
    with stdout_redirector(wrapper):
        _, cols, cost = lapjv(cost_matrix, verbose=1)
        wrapper.finish()
    cost = cost[0]
    print("Total assignment cost:", cost)
    return cols


def solve_lap_greedy(cost_matrix: np.ndarray, v=None):
    assert cost_matrix.shape[0] == cost_matrix.shape[1]

    print("Computing greedy assignment on a {}x{} matrix...".format(cost_matrix.shape[0], cost_matrix.shape[1]))
    row_idx, col_idx = np.unravel_index(np.argsort(cost_matrix, axis=None), cost_matrix.shape)
    cost = 0
    row_assigned = np.full(cost_matrix.shape[0], -1, dtype=np.int32)
    col_assigned = np.full(cost_matrix.shape[0], -1, dtype=np.int32)
    pbar = tqdm(ncols=pbar_ncols, total=cost_matrix.shape[0])
    for ridx, cidx in zip(row_idx, col_idx):
        if row_assigned[ridx] == -1 and col_assigned[cidx] == -1:
            row_assigned[ridx] = cidx
            col_assigned[cidx] = ridx
            cost += cost_matrix[ridx, cidx]

            pbar.update()
            if pbar.n == pbar.total:
                break
    pbar.close()
    print("Total assignment cost:", cost)
    return col_assigned


def compute_block_map(thresh_map: np.ndarray, block_width: int, block_height: int, lower_thresh: int):
    """
    Find the indices of the blocks that contain salient pixels according to the thresh_map

    returns [row indices, column indices, resized threshold map] of sizes [(N,), (N,), (W x H)]
    """
    height, width = thresh_map.shape
    dst_size = (width - width % block_width, height - height % block_height)
    if thresh_map.shape[::-1] != dst_size:
        thresh_map = cv2.resize(thresh_map, dst_size, interpolation=cv2.INTER_AREA)
    row_idx, col_idx = np.nonzero(thresh_map.reshape(
        dst_size[1] // block_height, block_height, dst_size[0] // block_width, block_width).max(axis=(1, 3)) >= lower_thresh
    )
    return row_idx, col_idx, thresh_map


def get_background_tile(shape: Tuple[int], background: BackgroundRGB):
    bg = np.asarray(background[::-1], dtype=np.float32)
    bg *= 1 / 255.0
    return InfoArray(np.full(shape, bg, dtype=np.float32), f"background-{'-'.join(str(a) for a in background)}")


def dup_to_meet_total(imgs: ImgList, total: int):
    """
    note that this function modifies imgs in place
    """
    orig_len = len(imgs)
    if total < orig_len:
        print(f"{total} tiles will be used 1 time. {orig_len - total}/{orig_len} tiles will not be used. ")
        del imgs[total:]
        return imgs
    
    full_count = total // orig_len
    remaining = total % orig_len

    imgs *= full_count
    if remaining > 0:
        print(f"{orig_len - remaining} tiles will be used {full_count} times. {remaining} tiles will be used {full_count + 1} times. Total tiles: {orig_len}.")
        imgs.extend(imgs[:remaining])
    else:
        print(f"Total tiles: {orig_len}. All of them will be used {full_count} times.")
    return imgs


def _cosine(A, B):
    return 1 - cp.inner(A / cp.linalg.norm(A, axis=1, keepdims=True), B)


def _euclidean(A, B, BsqT):
    Asq = cp.sum(A**2, axis=1, keepdims=True)
    return fast_sq_euclidean(Asq, BsqT, A.dot(B.T))


def _other(A, B, dist_func, row_stride):
    total = A.shape[0]
    dist_mat = cp.empty((total, B.shape[1]), dtype=cp.float32)
    i = 0
    while i < total - row_stride:
        next_i = i + row_stride
        dist_func(A[i:next_i, cp.newaxis, :], B, out=dist_mat[i:next_i], axis=2)
        i = next_i
    if i < total:
        dist_func(A[i:, cp.newaxis, :], B, out=dist_mat[i:], axis=2)
    return dist_mat


class CachedCDist:
    def __init__(self, metric: str, B: np.ndarray):
        """
        Simple implementation of scipy.spatial.distance.cdist
        """
        if metric == "cosine":
            self.args = [B / cp.linalg.norm(B, axis=1, keepdims=True)]
            self.func = _cosine
        elif metric == "euclidean":
            self.args = [B, cp.sum(B**2, axis=1, keepdims=True).T]
            self.func = _euclidean
        else:
            row_stride = LIMIT // (B.size * 4)
            B = B[cp.newaxis]
            if metric == "cityblock":
                self.args = [B, fast_cityblock, row_stride]
            elif metric == "chebyshev":
                self.args = [B, fast_chebyshev, row_stride]
            else:
                raise ValueError(f"invalid metric {metric}")
            self.func = _other

    def __call__(self, A: np.ndarray) -> np.ndarray:
        return self.func(A, *self.args)


class MosaicCommon:
    def __init__(self, imgs: ImgList, colorspace="lab") -> None:
        self.imgs = imgs
        self.normalize_first = False
        if colorspace == "bgr":
            self.flag = None
        elif colorspace == "hsv":
            self.flag = cv2.COLOR_BGR2HSV
            self.normalize_first = True
        elif colorspace == "hsl":
            self.flag = cv2.COLOR_BGR2HLS
            self.normalize_first = True
        elif colorspace == "lab":
            self.flag = cv2.COLOR_BGR2LAB
        elif colorspace == "luv":
            self.flag = cv2.COLOR_BGR2LUV
        else:
            raise ValueError("Unknown colorspace " + colorspace)

    def combine_imgs(self):
        self.combined_img = np.asarray([img.view(np.float32) for img in self.imgs])

    def make_photomosaic(self, assignment: np.ndarray):
        grid_assignment = assignment.reshape(self.grid[::-1])
        combined_img = self.combined_img[grid_assignment, :, : , :].transpose((0, 2, 1, 3, 4))
        return combined_img.reshape(np.prod(combined_img.shape[:2]), -1, 3), \
               f"Grid dimension: {self.grid}\n" + '\n'.join([self.imgs[i].info for i in assignment])

    def convert_colorspace(self, img: np.ndarray):
        if self.flag is None:
            return
        cv2.cvtColor(img, self.flag, dst=img)
        if self.normalize_first:
            # for hsv/hsl, h is in range 0~360 while other channels are in range 0~1
            # need to normalize
            img[:, :, 0] *= 1 / 360.0
        
    def compute_block_size(self, dest_shape: Tuple[int, int, int], grid: Grid):
        self.grid = grid
        self.block_height = round(dest_shape[0] / grid[1])
        self.block_width = round(dest_shape[1] / grid[0])
        th, tw, _ = self.imgs[0].shape

        if self.block_width > tw or self.block_height > th:
            m = max(tw / self.block_width, th / self.block_height)
            self.block_width = math.floor(self.block_width * m)
            self.block_height = math.floor(self.block_height * m)
        self.flat_block_size = self.block_width * self.block_height * 3
        print("Block size:", (self.block_width, self.block_height))

        self.target_sz = (grid[0] * self.block_width, grid[1] * self.block_height)
        print(f"Resizing dest image from {dest_shape[1]}x{dest_shape[0]} to {self.target_sz[0]}x{self.target_sz[1]}")

    def imgs_to_flat_blocks(self, metric: str):
        img_keys = np.zeros((len(self.imgs), self.block_height, self.block_width, 3), dtype=np.float32)
        for i in range(len(self.imgs)):
            cv2.resize(self.imgs[i], (self.block_width, self.block_height), dst=img_keys[i], interpolation=cv2.INTER_AREA)
        img_keys.shape = (-1, self.block_width, 3)
        self.convert_colorspace(img_keys)
        img_keys.shape = (-1, self.flat_block_size)
        img_keys = cp.asarray(img_keys)
        self.cdist = CachedCDist(metric, img_keys)
        return img_keys

    def dest_to_flat_blocks(self, dest_img: np.ndarray):
        dest_img = cv2.resize(dest_img, self.target_sz, interpolation=cv2.INTER_LINEAR)
        self.convert_colorspace(dest_img)
        dest_img = cp.asarray(dest_img)
        dest_img.shape = (self.grid[1], self.block_height, self.grid[0], self.block_width, 3)
        return dest_img.transpose((0, 2, 1, 3, 4)).reshape(-1, self.flat_block_size)

    def dest_to_flat_blocks_mask(self, dest_img: np.ndarray, lower_thresh: int, ridx: np.ndarray, cidx: np.ndarray, thresh_map: np.ndarray):
        dest_img[thresh_map < lower_thresh] = self.imgs[-1][0, 0, :]
        self.convert_colorspace(dest_img)
        dest_img.shape = (self.grid[1], self.block_height, self.grid[0], self.block_width, 3)
        dest_img = dest_img[ridx, :, cidx, :, :]
        dest_img.shape = (-1, self.flat_block_size)
        print(f"Salient blocks/total blocks = {len(ridx)}/{np.prod(self.grid)}")
        return cp.asarray(dest_img)


def calc_salient_col_even(dest_img: np.ndarray, imgs: ImgList, dup=1, colorspace="lab", 
                          metric="euclidean", lower_thresh=0.5, background=(255, 255, 255), v=None) -> Tuple[Grid, ImgList]:
    """
    Compute the optimal assignment between the set of images provided and the set of pixels constitute of salient objects of the
    target image, with the restriction that every image should be used the same amount of times

    non salient part of the target image is filled with background color=background
    """
    t = time.time()
    print("Duplicating {} times".format(dup))
    height, width, _ = dest_img.shape

    # this is just the initial (minimum) grid size
    total = round(len(imgs) * dup)
    grid = calc_grid_size(width, height, total, imgs[0].shape)
    _, orig_thresh_map = cv2.saliency.StaticSaliencyFineGrained_create().computeSaliency((dest_img * 255).astype(np.uint8))
    
    bh_f = height / grid[1]
    bw_f = width / grid[0]
    # DDA-like algorithm to decrease block size while preserving aspect ratio
    if bw_f > bh_f:
        bw_delta = 1
        bh_delta = bh_f / bw_f
    else:
        bh_delta = 1
        bw_delta = bh_f / bw_f
    
    while True:
        block_width = int(bw_f)
        block_height = int(bh_f)
        ridx, cidx, thresh_map = compute_block_map(orig_thresh_map, block_width, block_height, lower_thresh)
        if len(ridx) >= total:
            break
        bw_f -= bw_delta
        bh_f -= bh_delta
        assert bw_f > 0 and bh_f > 0, "Salient area is too small to put down all tiles. Please try to increase the saliency threshold."

    imgs = dup_to_meet_total(imgs.copy(), len(ridx))

    mos = MosaicCommon(imgs, colorspace)
    mos.block_width = block_width
    mos.block_height = block_height
    mos.flat_block_size = block_width * block_height * 3
    mos.grid = (thresh_map.shape[1] // block_width, thresh_map.shape[0] // block_height)

    print("Block size:", (block_width, block_height))
    print("Grid size:", mos.grid)

    mos.imgs_to_flat_blocks(metric)
    mos.imgs.append(get_background_tile(imgs[0].shape, background))
    mos.combine_imgs()
    dest_img = cv2.resize(dest_img, thresh_map.shape[::-1], interpolation=cv2.INTER_AREA)
    dest_img = mos.dest_to_flat_blocks_mask(dest_img, lower_thresh, ridx, cidx, thresh_map)
    
    cols = solve_lap(to_cpu(mos.cdist(dest_img).T), v)
    assignment = np.full(mos.grid[::-1], len(mos.imgs) - 1, dtype=np.int32)
    assignment[ridx, cidx] = cols
    print("Time taken: {}s".format((np.round(time.time() - t, 2))))
    return mos.make_photomosaic(assignment)


class MosaicFairSalient:
    def __init__(self, *args, **kwargs) -> None:
        self.args = args
        self.kwargs = kwargs
    
    def process_dest_img(self, dest_img: np.ndarray):
        return calc_salient_col_even(dest_img, *self.args[1:], **self.kwargs)


class MosaicFair(MosaicCommon):
    def __init__(self, dest_shape: Tuple[int, int, int], imgs: ImgList, dup=1, colorspace="lab", 
            metric="euclidean", grid=None) -> None:
        """
        Compute the optimal assignment between the set of images provided and the set of pixels of the target image,
        with the restriction that every image should be used the same amount of times
        """
        if grid is not None:
            print("Use the provided grid size:", grid)
            dup = np.prod(grid) // len(imgs) + 1
        else:
            # Compute the grid size based on the number images that we have
            grid = calc_grid_size(dest_shape[1], dest_shape[0], round(len(imgs) * dup), imgs[0].shape)
        total = np.prod(grid)
        imgs = dup_to_meet_total(imgs.copy(), total)
        
        if total > 10000:
            print("Warning: this may take longer than 5 minutes to compute")
    
        super().__init__(imgs, colorspace)
        self.compute_block_size(dest_shape, grid)
        self.imgs_to_flat_blocks(metric)
        self.combine_imgs()

    def process_dest_img(self, dest_img: np.ndarray, file=None):
        dest_img = self.dest_to_flat_blocks(dest_img)
        cols = solve_lap(to_cpu(self.cdist(dest_img).T), file)
        return self.make_photomosaic(cols)


class MosaicUnfair(MosaicCommon):
    def __init__(self, dest_shape: Tuple[int, int, int], imgs: ImgList, max_width, colorspace, metric, lower_thresh, background, freq_mul, randomize) -> None:
        # Because we don't have a fixed total amount of images as we can used a single image
        # for arbitrary amount of times, we need user to specify the maximum width in order to determine the grid size.
        dh, dw, _ = dest_shape
        th, tw, _ = imgs[0].shape
        grid = (max_width, round(dh * (max_width * tw / dw) / th))
        print("Calculated grid size based on the aspect ratio of the image provided:", grid)
        print("Collage size:", (grid[0] * tw, grid[1] * th))

        super().__init__(imgs, colorspace)
        self.compute_block_size(dest_shape, grid)
        img_keys = self.imgs_to_flat_blocks(metric)

        # number of rows in the cost matrix
        # note here we compute the cost matrix chunk by chunk to limit memory usage
        # a bit like sklearn.metrics.pairwise_distances_chunked
        num_rows = int(np.prod(grid))
        num_cols = img_keys.shape[0]
        print(f"Distance matrix size: {(num_rows, num_cols)} = {num_rows * num_cols * 4 / 2**20}MB")
        self.row_stride = (LIMIT - (img_keys.size + num_rows * (1 + self.flat_block_size)) * 4) // (num_cols * 4)
        if self.row_stride >= num_rows:
            print("No chunking will be performed on the distance matrix calculation")
        else:
            print(f"Chunk size: {self.row_stride*num_cols* 4 / 2**20}MB | {self.row_stride}/{num_rows}")

        if freq_mul > 0:
            self.row_stride //= 16
            self.indices_freq = cp.empty(num_cols, dtype=cp.float32)
            self.row_range = cp.arange(0, self.row_stride, dtype=cp.int32)[:, cp.newaxis]
            self.temp = cp.arange(0, num_cols, dtype=cp.float32)
        else:
            self.row_stride //= 4

        self.freq_mul = freq_mul
        self.lower_thresh = lower_thresh
        self.randomize = randomize
        
        self.saliency = None
        if lower_thresh is not None and background is not None:
            self.saliency = cv2.saliency.StaticSaliencyFineGrained_create()
            self.imgs = self.imgs.copy()
            self.imgs.append(get_background_tile(imgs[0].shape, background))
        self.combine_imgs()

    def process_dest_img(self, dest_img: np.ndarray, file=None):
        if self.saliency is not None:
            dest_img = cv2.resize(dest_img, self.target_sz, interpolation=cv2.INTER_LINEAR)
            _, thresh_map = self.saliency.computeSaliency((dest_img * 255).astype(np.uint8))
            ridx, cidx, thresh_map = compute_block_map(thresh_map, self.block_width, self.block_height, self.lower_thresh)
            dest_img = self.dest_to_flat_blocks_mask(dest_img, self.lower_thresh, ridx, cidx, thresh_map)
        else:
            dest_img = self.dest_to_flat_blocks(dest_img)

        total = dest_img.shape[0]
        assignment = cp.empty(total, dtype=cp.int32)
        pbar = tqdm(desc="[Computing assignments]", total=total, ncols=pbar_ncols, file=file)
        i = 0
        row_stride = self.row_stride
        if self.freq_mul > 0:
            _indices = np.arange(0, total, dtype=np.int32)
            if self.randomize:
                np.random.shuffle(_indices)
            dest_img = dest_img[_indices] # reorder the rows of dest img
            indices_freq = self.indices_freq
            indices_freq.fill(0.0)
            freq_mul = self.freq_mul
            while i < total - row_stride:
                dist_mat = self.cdist(dest_img[i:i+row_stride])
                dist_mat[self.row_range, cp.argsort(dist_mat, axis=1)] = self.temp
                j = 0
                while j < row_stride:
                    row = dist_mat[j, :]
                    row += indices_freq
                    idx = cp.argmin(row)
                    assignment[i] = idx
                    indices_freq[idx] += freq_mul
                    i += 1
                    j += 1
                    pbar.update()
            if i < total:
                dist_mat = self.cdist(dest_img[i:])
                dist_mat[self.row_range[:total - i], cp.argsort(dist_mat, axis=1)] = self.temp
                j = 0
                while i < total:
                    row = dist_mat[j, :]
                    row += indices_freq
                    idx = cp.argmin(row)
                    assignment[i] = idx
                    indices_freq[idx] += freq_mul
                    i += 1
                    j += 1
                    pbar.update()
            assignment[_indices] = assignment.copy()
        else:
            while i < total - row_stride:
                next_i = i + row_stride
                dist_mat = self.cdist(dest_img[i:next_i])
                cp.argmin(dist_mat, axis=1, out=assignment[i:next_i])
                pbar.update(row_stride)
                i = next_i
            if i < total:
                dist_mat = self.cdist(dest_img[i:])
                cp.argmin(dist_mat, axis=1, out=assignment[i:])
                pbar.update(total - i)
        pbar.close()

        assignment = to_cpu(assignment)
        if self.saliency is not None:
            full_assignment = np.full(self.grid[::-1], len(self.imgs) - 1, dtype=np.int32)
            full_assignment[ridx, cidx] = assignment
            assignment = full_assignment
        return self.make_photomosaic(assignment)


def imwrite(filename: str, img: np.ndarray) -> None:
    ext = os.path.splitext(filename)[1]
    if img.dtype != np.uint8:
        img = (img * 255).astype(np.uint8)
    result, n = cv2.imencode(ext, img)
    assert result, "Error saving the collage"
    n.tofile(filename)


def save_img(img: np.ndarray, path: str, suffix: str) -> None:
    if len(path) == 0:
        path = "result.png"

    if len(suffix) == 0:
        print("Saving to", path)
        imwrite(path, img)
    else:
        file_path, ext = os.path.splitext(path)
        path = file_path + "_{}".format(suffix) + "." + ext
        print("Saving to", path)
        imwrite(path, img)


def get_size(img):
    try:
        return imagesize.get(img)
    except:
        return 0, 0


def get_size_slow(filename: str):
    img = imread_uint8(filename)
    if img is None:
        return 0, 0
    return img.shape[1::-1]


def infer_size(pool: Type[mp.Pool], files: List[str], infer_func: Callable[[str], Tuple[int, int]], i_type: str):
    sizes = defaultdict(int)
    for w, h in tqdm(pool.imap_unordered(infer_func, files, chunksize=64), 
        total=len(files), desc=f"[Inferring size ({i_type})]", ncols=pbar_ncols):
        if h == 0: # skip zero size images
            continue
        sizes[Fraction(w, h)] += 1
    sizes = [(args[1], args[0].numerator / args[0].denominator) for args in sizes.items()]
    sizes.sort()
    return sizes


def read_images(pic_path: str, img_size: List[int], recursive, pool: mp.Pool, flag="stretch", auto_rotate=0) -> ImgList:
    assert os.path.isdir(pic_path), "Directory " + pic_path + "is non-existent"
    files = []
    print("Scanning files...")
    for root, _, file_list in os.walk(pic_path):
        for f in file_list:
            files.append(os.path.join(root, f))
        if not recursive:
            break

    if len(img_size) == 1:
        sizes = infer_size(pool, files, get_size, "fast")
        if len(sizes) == 0:
            print("Warning: unable to infer image size through metadata. Will try reading the entire image (slow!)")
            sizes = infer_size(pool, files, get_size_slow, "slow")
            assert len(sizes) > 0, "Fail to infer size. All of your images are in an unsupported format!"

        # print("Aspect ratio (width / height, sorted by frequency) statistics:")
        # for freq, ratio in sizes:
        #     print(f"{ratio:6.4f}: {freq}")

        most_freq_ratio = 1 / sizes[-1][1]
        img_size = (img_size[0], round(img_size[0] * most_freq_ratio))
        print("Inferred tile size:", img_size)
    else:
        assert len(img_size) == 2
        img_size = (img_size[0], img_size[0])

    result = [
        r for r in tqdm(
            pool.imap_unordered(
                read_img_center if flag == "center" else read_img_other, 
                zip(files, itertools.repeat(img_size, len(files)), itertools.repeat(auto_rotate, len(files))), 
            chunksize=32), 
            total=len(files), desc="[Reading files]", unit="file", ncols=pbar_ncols) 
                if r is not None
    ]
    print(f"Read {len(result)} images. {len(files) - len(result)} files cannot be decode as images.")
    return result


def imread_uint8(filename: str) -> np.ndarray:
    return cv2.imdecode(np.fromfile(filename, np.uint8), cv2.IMREAD_COLOR)


def imread(filename: str) -> np.ndarray:
    """
    like cv2.imread, but can read images whose path contain unicode characters
    """
<<<<<<< HEAD
    f = np.fromfile(filename, np.uint8)
    if not f.size:
        return None
    img = cv2.imdecode(f, cv2.IMREAD_COLOR)
=======
    img = imread_uint8(filename)
>>>>>>> 33f9ee55
    if img is None:
        return img
    img = img.astype(np.float32)
    img *= 1 / 255.0
    return img


def read_img_center(args: Tuple[str, Tuple[int, int], int]):
    # crop the largest square from the center of a non-square image
    img_file, img_size, rot = args
    img = imread(img_file)
    if img is None:
        return None
    
    ratio = img_size[0] / img_size[1]
    # rotate the image if possible to preserve more area
    h, w, _ = img.shape
    if rot != 0 and abs(h / w - ratio) < abs(w / h - ratio):
        img = np.rot90(img, k=rot)
        w, h = h, w
    
    cw = round(h * ratio) # cropped width
    ch = round(w / ratio) # cropped height
    assert cw <= w or ch <= h
    cond = cw > w or (ch <= h and (w - cw) * h > (h - ch) * w)
    if cond:
        img = img.transpose((1, 0, 2))
        w, h = h, w
        cw = ch
    
    margin = (w - cw) // 2
    add = (w - cw) % 2
    img = img[:, margin:w - margin + add, :]
    if cond:
        img = img.transpose((1, 0, 2))
    return InfoArray(cv2.resize(img, img_size, interpolation=cv2.INTER_AREA), img_file)


def read_img_other(args: Tuple[str, Tuple[int, int], int]):
    img_file, img_size, rot = args
    img = imread(img_file)
    if img is None:
        return img
    
    if rot != 0:
        ratio = img_size[0] / img_size[1]
        h, w, _ = img.shape
        if abs(h / w - ratio) < abs(w / h - ratio):
            img = np.rot90(img, k=rot)
    return InfoArray(cv2.resize(img, img_size, interpolation=cv2.INTER_AREA), img_file)


# pickleable helper classes for unfair exp
class _HelperChangeFreq:
    def __init__(self, dest_img: np.ndarray, mos: MosaicUnfair) -> None:
        self.mos = mos
        self.dest_img = dest_img

    def __call__(self, freq) -> Any:
        self.mos.freq_mul = freq
        return self.mos.process_dest_img(self.dest_img)

class _HelperChangeColorspace:
    def __init__(self, dest_img, *args) -> None:
        self.dest_img = dest_img
        self.args = list(args)

    def __call__(self, colorspace) -> Any:
        self.args[3] = colorspace
        return MosaicUnfair(*self.args).process_dest_img(self.dest_img)

def unfair_exp(dest_img: np.ndarray, args, imgs):
    import matplotlib.pyplot as plt
    all_colorspaces = PARAMS.colorspace.choices
    all_freqs = np.zeros(6, dtype=np.float64)
    all_freqs[1:] = np.logspace(-2, 2, 5)

    pbar = tqdm(desc="[Experimenting]", total=len(all_freqs) + len(all_colorspaces) + 1, unit="exps")
    mos_bgr = MosaicUnfair(dest_img.shape, imgs, args.max_width, "bgr", args.metric, None, None, 1.0, not args.deterministic)
    mos_fair = MosaicFair(dest_img.shape, imgs, colorspace="bgr", grid=mos_bgr.grid)
    change_cp = _HelperChangeColorspace(dest_img, dest_img.shape, imgs, args.max_width, None, args.metric, None, None, 1.0, not args.deterministic)
    change_freq = _HelperChangeFreq(dest_img, mos_bgr)

    with mp.Pool(4) as pool:
        futures1 = [pool.apply_async(change_cp, (colorspace,)) for colorspace in all_colorspaces]
        futures2 = [pool.apply_async(change_freq, (freq,)) for freq in all_freqs]
        futures2.append(pool.apply_async(mos_fair.process_dest_img, (dest_img,)))
        
        def collect_imgs(fname, params, futures, fs):
            result_imgs = []
            for i in range(len(params)):
                result_imgs.append(futures[i].get()[0])
                pbar.update()
            
            plt.figure(figsize=(len(params) * 10, 12))
            plt.imshow(cv2.cvtColor(np.hstack(result_imgs), cv2.COLOR_BGR2RGB))
            grid_width = result_imgs[0].shape[1]
            plt.xticks(np.arange(0, grid_width * len(result_imgs), grid_width) + grid_width / 2, params, fontsize=fs)
            plt.yticks([], [])
            plt.subplots_adjust(left=0.005, right=0.995)
            plt.savefig(f"{fname}.png", dpi=100)
            # plt.xlabel(xlabel)

        collect_imgs("colorspace", [c.upper() for c in all_colorspaces], futures1, 36)
        collect_imgs("fairness", [f"Frequency multiplier ($\lambda$) = ${c}$" for c in all_freqs] + ["Fair"], futures2, 20)
        pbar.refresh()
        # plt.show()


def sort_exp(pool, args, imgs):
    n = len(PARAMS.sort.choices)
    for sort_method, (grid, sorted_imgs) in zip(
        PARAMS.sort.choices, pool.starmap(sort_collage, 
            zip(itertools.repeat(imgs, n), 
            itertools.repeat(args.ratio, n), 
            PARAMS.sort.choices, 
            itertools.repeat(args.rev_sort, n))
        )):
        save_img(make_collage(grid, sorted_imgs, args.rev_row)[0], args.out, sort_method)


def frame_generator(ret, frame, dest_video, skip_frame):
    i = 0
    while ret:
        if i % skip_frame == 0:
            yield frame
        ret, frame = dest_video.read()
        i += 1


BlendFunc = Callable[[np.ndarray, np.ndarray, int], np.ndarray]


def process_frame(frame: np.ndarray, mos: MosaicUnfair, blend_func: BlendFunc, blending_level: float, file=None):
    frame = frame * np.float32(1/255.0)
    collage = mos.process_dest_img(frame, file=file)[0]
    collage = blend_func(collage, frame, 1.0 - blending_level)
    collage *= 255.0
    return collage.astype(np.uint8)


def frame_process(mos: MosaicUnfair, blend_func: BlendFunc, blending_level: float, in_q: mp.Queue, out_q: mp.Queue):
    while True:
        i, frame = in_q.get()
        if i is None:
            break
        out_q.put((i, process_frame(frame, mos, blend_func, blending_level)))


def enable_gpu(show_warning=True):
    global cupy_available, cp, fast_sq_euclidean, fast_cityblock, fast_chebyshev
    try:
        import cupy as cp
        cupy_available = True

        @cp.fuse
        def fast_sq_euclidean(Asq, Bsq, AB):
            return Asq + Bsq - 2*AB

        fast_cityblock = cp.ReductionKernel(
            'T x, T y',  # input params
            'T z',  # output params
            'abs(x - y)',  # map
            'a + b',  # reduce
            'z = a',  # post-reduction map
            '0',  # identity value
            'fast_cityblock'  # kernel name
        )

        fast_chebyshev = cp.ReductionKernel(
            'T x, T y',  # input params
            'T z',  # output params
            'abs(x - y)',  # map
            'max(a, b)',  # reduce
            'z = a',  # post-reduction map
            '0',  # identity value
            'fast_chebyshev'  # kernel name
        )

    except ImportError:
        if show_warning:
            print("Warning: GPU acceleration enabled with --gpu but cupy cannot be imported. Make sure that you have cupy properly installed. ")


def check_dup_valid(dup):
    assert dup > 0, "dup must be a positive integer or a real number between 0 and 1"
    return dup


def main(args):
    global LIMIT
    num_process = max(1, args.num_process)
    if args.video and not args.gpu:
        LIMIT = (args.mem_limit // num_process) * 2**20
    else:
        LIMIT = args.mem_limit * 2**20

    if len(args.out) > 0:
        folder, file_name = os.path.split(args.out)
        if len(folder) > 0:
            assert os.path.isdir(folder), "The output path {} does not exist!".format(folder)
        # ext = os.path.splitext(file_name)[-1]
        # assert ext.lower() == ".jpg" or ext.lower() == ".png", "The file extension must be .jpg or .png"
    if args.quiet:
        sys.stdout = open(os.devnull, "w")
    
    dup = check_dup_valid(args.dup)

    with mp.Pool(max(1, num_process)) as pool:
        imgs = read_images(args.path, args.size, args.recursive, pool, args.resize_opt, args.auto_rotate)
        
        if len(args.dest_img) == 0: # sort mode
            if args.exp:
                sort_exp(pool, args, imgs)
            else:
                collage, tile_info = make_collage(*sort_collage(imgs, args.ratio, args.sort, args.rev_sort), args.rev_row)
                save_img(collage, args.out, "")
                if args.tile_info_out:
                    with open(args.tile_info_out, "w", encoding="utf-8") as f:
                        f.write(tile_info)
            return

    assert os.path.isfile(args.dest_img)
    if args.video:
        assert not (args.salient and not args.unfair), "Sorry, making photomosaic video is unsupported with fair and salient option. "
        assert args.skip_frame >= 1, "skip frame must be at least 1"

        # total_frames = count_frames(args.dest_img, args.skip_frame)
        dest_video = cv2.VideoCapture(args.dest_img)
        ret, frame = dest_video.read()
        assert ret, f"unable to open video {args.dest_img}"
        dest_shape = frame.shape
    else:
        dest_img = imread(args.dest_img)
        dest_shape = dest_img.shape

    if args.gpu:
        enable_gpu()

    if args.exp:
        assert not args.salient
        assert args.unfair
        unfair_exp(dest_img, args, imgs)        
        return
    
    if args.salient:
        if args.unfair:
            mos = MosaicUnfair(
                dest_shape, imgs, args.max_width, args.colorspace, args.metric,
                args.lower_thresh, args.background, args.freq_mul, not args.deterministic)
        else:
            mos = MosaicFairSalient(dest_shape, imgs, dup, args.colorspace, args.metric, args.lower_thresh, args.background)
    else:
        if args.unfair:
            mos = MosaicUnfair(
                dest_shape, imgs, args.max_width, args.colorspace, args.metric, 
                None, None, args.freq_mul, not args.deterministic)
        else:
            mos = MosaicFair(dest_shape, imgs, dup, args.colorspace, args.metric)
    
    if args.blending == "alpha":
        blend_func = alpha_blend
    else:
        blend_func = brightness_blend

    if args.video:
        th, tw, _ = mos.imgs[0].shape
        res = (tw * mos.grid[0], th * mos.grid[1])
        print("Photomosaic video resolution:", res)
        video_writer = cv2.VideoWriter(args.out, cv2.VideoWriter_fourcc(*"mp4v"), dest_video.get(cv2.CAP_PROP_FPS) / args.skip_frame, res)
        frames_gen = frame_generator(ret, frame, dest_video, args.skip_frame)
        if args.gpu:
            with open(os.devnull, "w") as null:
                for frame in tqdm(frames_gen, desc="[Computing frames]", unit="frame"):
                    video_writer.write(process_frame(frame, mos, blend_func, args.blending_level, null))
        else:
            in_q = mp.Queue(1)
            out_q = mp.Queue()
            processes = []
            for i in range(num_process):
                p = mp.Process(target=frame_process, args=(mos, blend_func, args.blending_level, in_q, out_q)) 
                p.start()
                processes.append(p)

            last_frame = 0
            buffer = dict()
            pbar = tqdm(desc="[Computing frames]", unit="frame")

            def check_queue():
                nonlocal last_frame
                while not out_q.empty():
                    fid, collage = out_q.get()
                    buffer[fid] = collage
                while last_frame in buffer:
                    collage = buffer[last_frame]
                    del buffer[last_frame]
                    last_frame += 1
                    video_writer.write(collage)
                    pbar.update()

            for i, frame in enumerate(frames_gen):
                in_q.put((i, frame))
                check_queue()
            while last_frame <= i:
                check_queue()
                
            for p in processes:
                in_q.put((None, None))
            for p in processes:
                p.join()
        
        frames_gen.close()
        video_writer.release()
    else:
        collage, tile_info = mos.process_dest_img(dest_img)
        print(tile_info)
        collage = blend_func(collage, dest_img, 1.0 - args.blending_level)
        save_img(collage, args.out, "")
        if args.tile_info_out:
            with open(args.tile_info_out, "w", encoding="utf-8") as f:
                f.write(tile_info)

    pool.close()

if __name__ == "__main__":
    mp.freeze_support()
    parser = argparse.ArgumentParser(
        formatter_class=argparse.ArgumentDefaultsHelpFormatter
    )
    for arg_name, data in PARAMS.__dict__.items():
        if arg_name.startswith("__"):
            continue
        
        arg_name = "--" + arg_name
        if data.type == bool:
            assert data.default == False
            parser.add_argument(arg_name, action="store_true", help=data.help)
            continue
        
        parser.add_argument(arg_name, type=data.type, default=data.default, help=data.help, choices=data.choices, nargs=data.nargs)
    parser.add_argument("--exp", action="store_true", help="Do experiments (for testing only)")
    main(parser.parse_args())
<|MERGE_RESOLUTION|>--- conflicted
+++ resolved
@@ -1,1188 +1,1184 @@
-import os
-import sys
-import time
-import math
-import random
-import argparse
-import itertools
-import traceback
-import multiprocessing as mp
-from fractions import Fraction
-from typing import Any, Callable, List, Tuple, Type
-from collections import defaultdict
-
-from io_utils import stdout_redirector, JVOutWrapper
-
-import cv2
-import imagesize
-import numpy as np
-cp = np
-from tqdm import tqdm
-from lapjv import lapjv
-
-Grid = Tuple[int, int] # grid size = (width, height)
-BackgroundRGB = Tuple[int, int, int]
-
-if mp.current_process().name != "MainProcess":
-    sys.stdout = open(os.devnull, "w")
-    sys.stderr = sys.stdout
-
-pbar_ncols = None
-LIMIT = 2**32
-
-
-class _PARAMETER:
-    def __init__(self, type: Any, help: str, default=None, nargs=None, choices: List[Any]=None) -> None:
-        self.type = type
-        self.default = default
-        self.help = help
-        self.nargs = nargs
-        self.choices = choices
-
-# We gather parameters here so they can be reused else where
-class PARAMS:
-    path = _PARAMETER(help="Path to the tiles", default=os.path.join(os.path.dirname(__file__), "img"), type=str)
-    recursive = _PARAMETER(type=bool, default=False, help="Whether to read the sub-folders for the specified path")
-    num_process = _PARAMETER(type=int, default=mp.cpu_count() // 2, help="Number of processes to use for parallelizable operations")
-    out = _PARAMETER(default="result.png", type=str, help="The filename of the output collage/photomosaic")
-    size = _PARAMETER(type=int, nargs="+", default=(50,), 
-        help="Width and height of each tile in pixels in the resulting collage/photomosaic. "
-             "If two numbers are specified, they are treated as width and height. "
-             "If one number is specified, the number is treated as the width"
-             "and the height is inferred from the aspect ratios of the images provided. ")
-    quiet = _PARAMETER(type=bool, default=False, help="Do not print progress message to console")
-    auto_rotate = _PARAMETER(type=int, default=0, choices=[-1, 0, 1],
-        help="Options to auto rotate tiles to best match the specified tile size. 0: do not auto rotate. "
-             "1: attempt to rotate counterclockwise by 90 degrees. -1: attempt to rotate clockwise by 90 degrees")
-    resize_opt = _PARAMETER(type=str, default="center", choices=["center", "stretch"], 
-        help="How to resize each tile so they become square images. "
-             "Center: crop a square in the center. Stretch: stretch the tile")
-    gpu = _PARAMETER(type=bool, default=False, 
-        help="Use GPU acceleration. Requires cupy to be installed and a capable GPU. Note that USUALLY this is useful when you: "
-             "1. only have few cpu cores, and "
-             "2. have a lot of tiles (typically > 10000) "
-             "3. and are using the unfair mode. "
-             "Also note: enabling GPU acceleration will disable multiprocessing on CPU for videos"
-    )
-    mem_limit = _PARAMETER(type=int, default=4096, 
-        help="The APPROXIMATE memory limit in MB when computing a photomosaic in unfair mode. Applicable both CPU and GPU computing. "
-             "If you run into memory issues when using GPU, try reduce this memory limit")
-    tile_info_out = _PARAMETER(type=str, default="",
-        help="Path to save the list of tile filenames for the collage/photomosaic. If empty, it will not be saved.")
-    
-    # ---------------- sort collage options ------------------
-    ratio = _PARAMETER(type=int, default=(16, 9), help="Aspect ratio of the output image", nargs=2)
-    sort = _PARAMETER(type=str, default="bgr_sum", help="Sort method to use", choices=[
-        "none", "bgr_sum", "av_hue", "av_sat", "av_lum", "rand"
-    ])
-    rev_row = _PARAMETER(type=bool, default=False, help="Whether to use the S-shaped alignment.")
-    rev_sort = _PARAMETER(type=bool, default=False, help="Sort in the reverse direction.")
-    
-    # ---------------- photomosaic common options ------------------
-    dest_img = _PARAMETER(type=str, default="", help="The path to the destination image that you want to build a photomosaic for")
-    colorspace = _PARAMETER(type=str, default="lab", choices=["hsv", "hsl", "bgr", "lab", "luv"], 
-        help="The colorspace used to calculate the metric")
-    metric = _PARAMETER(type=str, default="euclidean", choices=["euclidean", "cityblock", "chebyshev", "cosine"], 
-        help="Distance metric used when evaluating the distance between two color vectors")
-    
-    # ---- unfair tile assignment options -----
-    unfair = _PARAMETER(type=bool, default=False, 
-        help="Whether to allow each tile to be used different amount of times (unfair tile usage). ")
-    max_width = _PARAMETER(type=int, default=80, 
-        help="Maximum width of the collage. This option is only valid if unfair option is enabled")    
-    freq_mul = _PARAMETER(type=float, default=0.0, 
-        help="Frequency multiplier to balance tile fairless and mosaic quality. Minimum: 0. "
-             "More weight will be put on tile fairness when this number increases.")
-    deterministic = _PARAMETER(type=bool, default=False, 
-        help="Do not randomize the tiles. This option is only valid if unfair option is enabled")
-
-    # --- fair tile assignment options ---
-    dup = _PARAMETER(type=float, default=1, 
-        help="If a positive integer: duplicate the set of tiles by how many times. Can be a fraction")
-
-    # ---- saliency detection options ---
-    salient = _PARAMETER(type=bool, default=False, help="Make photomosaic for salient objects only")
-    lower_thresh = _PARAMETER(type=float, default=0.5, 
-        help="The threshold for saliency detection, between 0.0 (no object area = blank) and 1.0 (maximum object area = original image)")
-    background = _PARAMETER(nargs=3, type=int, default=(255, 255, 255), 
-        help="Background color in RGB for non salient part of the image")
-
-    # ---- blending options ---
-    blending = _PARAMETER(type=str, default="alpha", choices=["alpha", "brightness"], 
-        help="The types of blending used. alpha: alpha (transparency) blending. Brightness: blending of brightness (lightness) channel in the HSL colorspace")
-    blending_level = _PARAMETER(type=float, default=0.0, 
-        help="Level of blending, between 0.0 (no blending) and 1.0 (maximum blending). Default is no blending")
-
-    video = _PARAMETER(type=bool, default=False, help="Make a photomosaic video from dest_img which is assumed to be a video")
-    skip_frame = _PARAMETER(type=int, default=1, help="Make a photomosaic every this number of frames")
-
-# https://stackoverflow.com/questions/26598109/preserve-custom-attributes-when-pickling-subclass-of-numpy-array
-class InfoArray(np.ndarray):
-    def __new__(cls, input_array, info=''):
-        # Input array is an already formed ndarray instance
-        # We first cast to be our class type
-        obj = np.asarray(input_array).view(cls)
-        # add the new attribute to the created instance
-        obj.info = info
-        # Finally, we must return the newly created object:
-        return obj
-
-    def __array_finalize__(self, obj):
-        # see InfoArray.__array_finalize__ for comments
-        if obj is None: return
-        self.info = getattr(obj, 'info', None)
-
-    def __reduce__(self):
-        # Get the parent's __reduce__ tuple
-        pickled_state = super(InfoArray, self).__reduce__()
-        # Create our own tuple to pass to __setstate__
-        new_state = pickled_state[2] + (self.info,)
-        # Return a tuple that replaces the parent's __setstate__ tuple with our own
-        return (pickled_state[0], pickled_state[1], new_state)
-
-    def __setstate__(self, state):
-        self.info = state[-1]  # Set the info attribute
-        # Call the parent's __setstate__ with the other tuple elements.
-        super(InfoArray, self).__setstate__(state[0:-1])
-
-
-ImgList = List[InfoArray]
-cupy_available = False
-
-
-def fast_sq_euclidean(Asq, Bsq, AB):
-    AB *= -2
-    AB += Asq
-    AB += Bsq
-    return AB
-
-
-def fast_cityblock(A, B, axis, out):
-    Z = A - B
-    np.abs(Z, out=Z)
-    return np.sum(Z, axis=axis, out=out)
-
-
-def fast_chebyshev(A, B, axis, out):
-    Z = A - B
-    np.abs(Z, out=Z)
-    return np.max(Z, axis=axis, out=out)
-
-
-def to_cpu(X: np.ndarray) -> np.ndarray:
-    return X.get() if cupy_available else X
-
-
-def bgr_sum(img: np.ndarray) -> float:
-    """
-    compute the sum of all RGB values across an image
-    """
-    return np.sum(img)
-
-
-def av_hue(img: np.ndarray) -> float:
-    """
-    compute the average hue of all pixels in HSV color space
-    """
-    hsv = cv2.cvtColor(img, cv2.COLOR_BGR2HSV)
-    return np.mean(hsv[:, :, 0])
-
-
-def av_sat(img: np.ndarray) -> float:
-    """
-    compute the average saturation of all pixels in HSV color space
-    """
-    hsv = cv2.cvtColor(img, cv2.COLOR_BGR2HSV)
-    return np.mean(hsv[:, :, 1])
-
-
-lum_coeffs = np.array([0.241, 0.691, 0.068], dtype=np.float32)[np.newaxis, np.newaxis, :]
-
-
-def av_lum(img) -> float:
-    """
-    compute the average luminosity
-    """
-    lum = img * lum_coeffs
-    np.sqrt(lum, out=lum)
-    return np.mean(lum)
-
-
-def rand(img: np.ndarray) -> float:
-    """
-    generate a random number for each image
-    """
-    return random.random()
-
-
-def calc_grid_size(rw: int, rh: int, num_imgs: int, shape: Tuple[int, int, int]) -> Grid:
-    """
-    :param rw: the width of the target image
-    :param rh: the height of the target image
-    :param num_imgs: number of images available
-    :param shape: the shape of a tile
-    :return: an optimal grid size
-    """
-    possible_wh = []
-    th, tw, _ = shape
-    for width in range(1, num_imgs):
-        height = math.ceil(num_imgs / width)
-        possible_wh.append((width * tw / (th * height), width, height))
-    dest_ratio = rw / rh
-    grid = min(possible_wh, key=lambda x: (x[0] - dest_ratio) ** 2)[1:]
-    print("Calculated grid size based on the aspect ratio of the destination image:", grid)
-    print(f"Collage size will be {grid[0] * tw}x{grid[1] * th}. ")
-    return grid
-
-
-def make_collage(grid: Grid, sorted_imgs: ImgList, rev=False, file=None) -> np.ndarray:
-    """
-    :param grid: grid size
-    :param sorted_imgs: list of images sorted in correct position
-    :param rev: whether to have opposite alignment for consecutive rows
-    :return: a collage
-    """
-    print("Aligning images on the grid...", file=file)
-    total = np.prod(grid)
-    if len(sorted_imgs) < total:
-        diff = total - len(sorted_imgs)
-        print(f"Note: {diff} white tiles will be added to the grid.")
-        sorted_imgs.extend([get_background_tile(sorted_imgs[0].shape, (255, 255, 255))] * diff)
-    elif len(sorted_imgs) > total:
-        print(f"Note: {len(sorted_imgs) - total} tiles will be dropped from the grid.")
-        del sorted_imgs[total:]
-
-    combined_img = np.asarray([img.view(np.float32) for img in sorted_imgs])
-    combined_img.shape = (*grid[::-1], *sorted_imgs[0].shape)
-    if rev:
-        combined_img[1::2] = combined_img[1::2, ::-1]
-    combined_img = combined_img.transpose((0, 2, 1, 3, 4))
-    combined_img = combined_img.reshape(np.prod(combined_img.shape[:2]), -1, 3)
-    return combined_img, f"Grid dimension: {grid}\n" + '\n'.join([img.info for img in sorted_imgs])
-
-
-def alpha_blend(combined_img: np.ndarray, dest_img: np.ndarray, alpha=0.9):
-    dest_img = cv2.resize(dest_img, combined_img.shape[1::-1], interpolation=cv2.INTER_LINEAR)
-    dest_img *= 1 - alpha
-    combined_img = combined_img * alpha # copy
-    combined_img += dest_img
-    return combined_img
-
-
-def brightness_blend(combined_img: np.ndarray, dest_img: np.ndarray, alpha=0.9):
-    """
-    blend the 2 imgs in the lightness channel (L in HSL)
-    """
-    dest_img = cv2.resize(dest_img, combined_img.shape[1::-1], interpolation=cv2.INTER_LINEAR)
-    cv2.cvtColor(dest_img, cv2.COLOR_BGR2HLS, dst=dest_img)
-    dest_img[:, :, 1] *= 1 - alpha
-    combined_img = cv2.cvtColor(combined_img, cv2.COLOR_BGR2HLS)
-    combined_img[:, :, 1] *= alpha
-    combined_img[:, :, 1] += dest_img[:, :, 1]
-    cv2.cvtColor(combined_img, cv2.COLOR_HLS2BGR, dst=combined_img)
-    return combined_img
-
-
-def sort_collage(imgs: ImgList, ratio: Grid, sort_method="pca_lab", rev_sort=False) -> Tuple[Grid, np.ndarray]:
-    """
-    :param imgs: list of images
-    :param ratio: The aspect ratio of the collage
-    :param sort_method:
-    :param rev_sort: whether to reverse the sorted array
-    :return: [calculated grid size, sorted image array]
-    """
-    t = time.time()
-    grid = calc_grid_size(ratio[0], ratio[1], len(imgs), imgs[0].shape)
-    total = np.prod(grid)
-    if len(imgs) < total:
-        diff = total - len(imgs)
-        print(f"Note: {diff} white tiles will be added to the sorted collage.")
-        imgs = imgs + [get_background_tile(imgs[0].shape, (255, 255, 255))] * diff
-
-    if sort_method == "none":
-        return grid, imgs
-
-    print("Sorting images...")    
-    sort_function = eval(sort_method)
-    indices = np.array(list(map(sort_function, imgs))).argsort()
-    if rev_sort:
-        indices = indices[::-1]
-    print("Time taken: {}s".format(np.round(time.time() - t, 2)))
-    return grid, [imgs[i] for i in indices]
-
-
-def solve_lap(cost_matrix: np.ndarray, v=-1):
-    if v == -1:
-        v = sys.__stderr__
-    """
-    solve the linear sum assignment (LAP) problem with progress info
-    """
-    print("Computing optimal assignment on a {}x{} matrix...".format(cost_matrix.shape[0], cost_matrix.shape[1]))
-    wrapper = JVOutWrapper(v, pbar_ncols)
-    with stdout_redirector(wrapper):
-        _, cols, cost = lapjv(cost_matrix, verbose=1)
-        wrapper.finish()
-    cost = cost[0]
-    print("Total assignment cost:", cost)
-    return cols
-
-
-def solve_lap_greedy(cost_matrix: np.ndarray, v=None):
-    assert cost_matrix.shape[0] == cost_matrix.shape[1]
-
-    print("Computing greedy assignment on a {}x{} matrix...".format(cost_matrix.shape[0], cost_matrix.shape[1]))
-    row_idx, col_idx = np.unravel_index(np.argsort(cost_matrix, axis=None), cost_matrix.shape)
-    cost = 0
-    row_assigned = np.full(cost_matrix.shape[0], -1, dtype=np.int32)
-    col_assigned = np.full(cost_matrix.shape[0], -1, dtype=np.int32)
-    pbar = tqdm(ncols=pbar_ncols, total=cost_matrix.shape[0])
-    for ridx, cidx in zip(row_idx, col_idx):
-        if row_assigned[ridx] == -1 and col_assigned[cidx] == -1:
-            row_assigned[ridx] = cidx
-            col_assigned[cidx] = ridx
-            cost += cost_matrix[ridx, cidx]
-
-            pbar.update()
-            if pbar.n == pbar.total:
-                break
-    pbar.close()
-    print("Total assignment cost:", cost)
-    return col_assigned
-
-
-def compute_block_map(thresh_map: np.ndarray, block_width: int, block_height: int, lower_thresh: int):
-    """
-    Find the indices of the blocks that contain salient pixels according to the thresh_map
-
-    returns [row indices, column indices, resized threshold map] of sizes [(N,), (N,), (W x H)]
-    """
-    height, width = thresh_map.shape
-    dst_size = (width - width % block_width, height - height % block_height)
-    if thresh_map.shape[::-1] != dst_size:
-        thresh_map = cv2.resize(thresh_map, dst_size, interpolation=cv2.INTER_AREA)
-    row_idx, col_idx = np.nonzero(thresh_map.reshape(
-        dst_size[1] // block_height, block_height, dst_size[0] // block_width, block_width).max(axis=(1, 3)) >= lower_thresh
-    )
-    return row_idx, col_idx, thresh_map
-
-
-def get_background_tile(shape: Tuple[int], background: BackgroundRGB):
-    bg = np.asarray(background[::-1], dtype=np.float32)
-    bg *= 1 / 255.0
-    return InfoArray(np.full(shape, bg, dtype=np.float32), f"background-{'-'.join(str(a) for a in background)}")
-
-
-def dup_to_meet_total(imgs: ImgList, total: int):
-    """
-    note that this function modifies imgs in place
-    """
-    orig_len = len(imgs)
-    if total < orig_len:
-        print(f"{total} tiles will be used 1 time. {orig_len - total}/{orig_len} tiles will not be used. ")
-        del imgs[total:]
-        return imgs
-    
-    full_count = total // orig_len
-    remaining = total % orig_len
-
-    imgs *= full_count
-    if remaining > 0:
-        print(f"{orig_len - remaining} tiles will be used {full_count} times. {remaining} tiles will be used {full_count + 1} times. Total tiles: {orig_len}.")
-        imgs.extend(imgs[:remaining])
-    else:
-        print(f"Total tiles: {orig_len}. All of them will be used {full_count} times.")
-    return imgs
-
-
-def _cosine(A, B):
-    return 1 - cp.inner(A / cp.linalg.norm(A, axis=1, keepdims=True), B)
-
-
-def _euclidean(A, B, BsqT):
-    Asq = cp.sum(A**2, axis=1, keepdims=True)
-    return fast_sq_euclidean(Asq, BsqT, A.dot(B.T))
-
-
-def _other(A, B, dist_func, row_stride):
-    total = A.shape[0]
-    dist_mat = cp.empty((total, B.shape[1]), dtype=cp.float32)
-    i = 0
-    while i < total - row_stride:
-        next_i = i + row_stride
-        dist_func(A[i:next_i, cp.newaxis, :], B, out=dist_mat[i:next_i], axis=2)
-        i = next_i
-    if i < total:
-        dist_func(A[i:, cp.newaxis, :], B, out=dist_mat[i:], axis=2)
-    return dist_mat
-
-
-class CachedCDist:
-    def __init__(self, metric: str, B: np.ndarray):
-        """
-        Simple implementation of scipy.spatial.distance.cdist
-        """
-        if metric == "cosine":
-            self.args = [B / cp.linalg.norm(B, axis=1, keepdims=True)]
-            self.func = _cosine
-        elif metric == "euclidean":
-            self.args = [B, cp.sum(B**2, axis=1, keepdims=True).T]
-            self.func = _euclidean
-        else:
-            row_stride = LIMIT // (B.size * 4)
-            B = B[cp.newaxis]
-            if metric == "cityblock":
-                self.args = [B, fast_cityblock, row_stride]
-            elif metric == "chebyshev":
-                self.args = [B, fast_chebyshev, row_stride]
-            else:
-                raise ValueError(f"invalid metric {metric}")
-            self.func = _other
-
-    def __call__(self, A: np.ndarray) -> np.ndarray:
-        return self.func(A, *self.args)
-
-
-class MosaicCommon:
-    def __init__(self, imgs: ImgList, colorspace="lab") -> None:
-        self.imgs = imgs
-        self.normalize_first = False
-        if colorspace == "bgr":
-            self.flag = None
-        elif colorspace == "hsv":
-            self.flag = cv2.COLOR_BGR2HSV
-            self.normalize_first = True
-        elif colorspace == "hsl":
-            self.flag = cv2.COLOR_BGR2HLS
-            self.normalize_first = True
-        elif colorspace == "lab":
-            self.flag = cv2.COLOR_BGR2LAB
-        elif colorspace == "luv":
-            self.flag = cv2.COLOR_BGR2LUV
-        else:
-            raise ValueError("Unknown colorspace " + colorspace)
-
-    def combine_imgs(self):
-        self.combined_img = np.asarray([img.view(np.float32) for img in self.imgs])
-
-    def make_photomosaic(self, assignment: np.ndarray):
-        grid_assignment = assignment.reshape(self.grid[::-1])
-        combined_img = self.combined_img[grid_assignment, :, : , :].transpose((0, 2, 1, 3, 4))
-        return combined_img.reshape(np.prod(combined_img.shape[:2]), -1, 3), \
-               f"Grid dimension: {self.grid}\n" + '\n'.join([self.imgs[i].info for i in assignment])
-
-    def convert_colorspace(self, img: np.ndarray):
-        if self.flag is None:
-            return
-        cv2.cvtColor(img, self.flag, dst=img)
-        if self.normalize_first:
-            # for hsv/hsl, h is in range 0~360 while other channels are in range 0~1
-            # need to normalize
-            img[:, :, 0] *= 1 / 360.0
-        
-    def compute_block_size(self, dest_shape: Tuple[int, int, int], grid: Grid):
-        self.grid = grid
-        self.block_height = round(dest_shape[0] / grid[1])
-        self.block_width = round(dest_shape[1] / grid[0])
-        th, tw, _ = self.imgs[0].shape
-
-        if self.block_width > tw or self.block_height > th:
-            m = max(tw / self.block_width, th / self.block_height)
-            self.block_width = math.floor(self.block_width * m)
-            self.block_height = math.floor(self.block_height * m)
-        self.flat_block_size = self.block_width * self.block_height * 3
-        print("Block size:", (self.block_width, self.block_height))
-
-        self.target_sz = (grid[0] * self.block_width, grid[1] * self.block_height)
-        print(f"Resizing dest image from {dest_shape[1]}x{dest_shape[0]} to {self.target_sz[0]}x{self.target_sz[1]}")
-
-    def imgs_to_flat_blocks(self, metric: str):
-        img_keys = np.zeros((len(self.imgs), self.block_height, self.block_width, 3), dtype=np.float32)
-        for i in range(len(self.imgs)):
-            cv2.resize(self.imgs[i], (self.block_width, self.block_height), dst=img_keys[i], interpolation=cv2.INTER_AREA)
-        img_keys.shape = (-1, self.block_width, 3)
-        self.convert_colorspace(img_keys)
-        img_keys.shape = (-1, self.flat_block_size)
-        img_keys = cp.asarray(img_keys)
-        self.cdist = CachedCDist(metric, img_keys)
-        return img_keys
-
-    def dest_to_flat_blocks(self, dest_img: np.ndarray):
-        dest_img = cv2.resize(dest_img, self.target_sz, interpolation=cv2.INTER_LINEAR)
-        self.convert_colorspace(dest_img)
-        dest_img = cp.asarray(dest_img)
-        dest_img.shape = (self.grid[1], self.block_height, self.grid[0], self.block_width, 3)
-        return dest_img.transpose((0, 2, 1, 3, 4)).reshape(-1, self.flat_block_size)
-
-    def dest_to_flat_blocks_mask(self, dest_img: np.ndarray, lower_thresh: int, ridx: np.ndarray, cidx: np.ndarray, thresh_map: np.ndarray):
-        dest_img[thresh_map < lower_thresh] = self.imgs[-1][0, 0, :]
-        self.convert_colorspace(dest_img)
-        dest_img.shape = (self.grid[1], self.block_height, self.grid[0], self.block_width, 3)
-        dest_img = dest_img[ridx, :, cidx, :, :]
-        dest_img.shape = (-1, self.flat_block_size)
-        print(f"Salient blocks/total blocks = {len(ridx)}/{np.prod(self.grid)}")
-        return cp.asarray(dest_img)
-
-
-def calc_salient_col_even(dest_img: np.ndarray, imgs: ImgList, dup=1, colorspace="lab", 
-                          metric="euclidean", lower_thresh=0.5, background=(255, 255, 255), v=None) -> Tuple[Grid, ImgList]:
-    """
-    Compute the optimal assignment between the set of images provided and the set of pixels constitute of salient objects of the
-    target image, with the restriction that every image should be used the same amount of times
-
-    non salient part of the target image is filled with background color=background
-    """
-    t = time.time()
-    print("Duplicating {} times".format(dup))
-    height, width, _ = dest_img.shape
-
-    # this is just the initial (minimum) grid size
-    total = round(len(imgs) * dup)
-    grid = calc_grid_size(width, height, total, imgs[0].shape)
-    _, orig_thresh_map = cv2.saliency.StaticSaliencyFineGrained_create().computeSaliency((dest_img * 255).astype(np.uint8))
-    
-    bh_f = height / grid[1]
-    bw_f = width / grid[0]
-    # DDA-like algorithm to decrease block size while preserving aspect ratio
-    if bw_f > bh_f:
-        bw_delta = 1
-        bh_delta = bh_f / bw_f
-    else:
-        bh_delta = 1
-        bw_delta = bh_f / bw_f
-    
-    while True:
-        block_width = int(bw_f)
-        block_height = int(bh_f)
-        ridx, cidx, thresh_map = compute_block_map(orig_thresh_map, block_width, block_height, lower_thresh)
-        if len(ridx) >= total:
-            break
-        bw_f -= bw_delta
-        bh_f -= bh_delta
-        assert bw_f > 0 and bh_f > 0, "Salient area is too small to put down all tiles. Please try to increase the saliency threshold."
-
-    imgs = dup_to_meet_total(imgs.copy(), len(ridx))
-
-    mos = MosaicCommon(imgs, colorspace)
-    mos.block_width = block_width
-    mos.block_height = block_height
-    mos.flat_block_size = block_width * block_height * 3
-    mos.grid = (thresh_map.shape[1] // block_width, thresh_map.shape[0] // block_height)
-
-    print("Block size:", (block_width, block_height))
-    print("Grid size:", mos.grid)
-
-    mos.imgs_to_flat_blocks(metric)
-    mos.imgs.append(get_background_tile(imgs[0].shape, background))
-    mos.combine_imgs()
-    dest_img = cv2.resize(dest_img, thresh_map.shape[::-1], interpolation=cv2.INTER_AREA)
-    dest_img = mos.dest_to_flat_blocks_mask(dest_img, lower_thresh, ridx, cidx, thresh_map)
-    
-    cols = solve_lap(to_cpu(mos.cdist(dest_img).T), v)
-    assignment = np.full(mos.grid[::-1], len(mos.imgs) - 1, dtype=np.int32)
-    assignment[ridx, cidx] = cols
-    print("Time taken: {}s".format((np.round(time.time() - t, 2))))
-    return mos.make_photomosaic(assignment)
-
-
-class MosaicFairSalient:
-    def __init__(self, *args, **kwargs) -> None:
-        self.args = args
-        self.kwargs = kwargs
-    
-    def process_dest_img(self, dest_img: np.ndarray):
-        return calc_salient_col_even(dest_img, *self.args[1:], **self.kwargs)
-
-
-class MosaicFair(MosaicCommon):
-    def __init__(self, dest_shape: Tuple[int, int, int], imgs: ImgList, dup=1, colorspace="lab", 
-            metric="euclidean", grid=None) -> None:
-        """
-        Compute the optimal assignment between the set of images provided and the set of pixels of the target image,
-        with the restriction that every image should be used the same amount of times
-        """
-        if grid is not None:
-            print("Use the provided grid size:", grid)
-            dup = np.prod(grid) // len(imgs) + 1
-        else:
-            # Compute the grid size based on the number images that we have
-            grid = calc_grid_size(dest_shape[1], dest_shape[0], round(len(imgs) * dup), imgs[0].shape)
-        total = np.prod(grid)
-        imgs = dup_to_meet_total(imgs.copy(), total)
-        
-        if total > 10000:
-            print("Warning: this may take longer than 5 minutes to compute")
-    
-        super().__init__(imgs, colorspace)
-        self.compute_block_size(dest_shape, grid)
-        self.imgs_to_flat_blocks(metric)
-        self.combine_imgs()
-
-    def process_dest_img(self, dest_img: np.ndarray, file=None):
-        dest_img = self.dest_to_flat_blocks(dest_img)
-        cols = solve_lap(to_cpu(self.cdist(dest_img).T), file)
-        return self.make_photomosaic(cols)
-
-
-class MosaicUnfair(MosaicCommon):
-    def __init__(self, dest_shape: Tuple[int, int, int], imgs: ImgList, max_width, colorspace, metric, lower_thresh, background, freq_mul, randomize) -> None:
-        # Because we don't have a fixed total amount of images as we can used a single image
-        # for arbitrary amount of times, we need user to specify the maximum width in order to determine the grid size.
-        dh, dw, _ = dest_shape
-        th, tw, _ = imgs[0].shape
-        grid = (max_width, round(dh * (max_width * tw / dw) / th))
-        print("Calculated grid size based on the aspect ratio of the image provided:", grid)
-        print("Collage size:", (grid[0] * tw, grid[1] * th))
-
-        super().__init__(imgs, colorspace)
-        self.compute_block_size(dest_shape, grid)
-        img_keys = self.imgs_to_flat_blocks(metric)
-
-        # number of rows in the cost matrix
-        # note here we compute the cost matrix chunk by chunk to limit memory usage
-        # a bit like sklearn.metrics.pairwise_distances_chunked
-        num_rows = int(np.prod(grid))
-        num_cols = img_keys.shape[0]
-        print(f"Distance matrix size: {(num_rows, num_cols)} = {num_rows * num_cols * 4 / 2**20}MB")
-        self.row_stride = (LIMIT - (img_keys.size + num_rows * (1 + self.flat_block_size)) * 4) // (num_cols * 4)
-        if self.row_stride >= num_rows:
-            print("No chunking will be performed on the distance matrix calculation")
-        else:
-            print(f"Chunk size: {self.row_stride*num_cols* 4 / 2**20}MB | {self.row_stride}/{num_rows}")
-
-        if freq_mul > 0:
-            self.row_stride //= 16
-            self.indices_freq = cp.empty(num_cols, dtype=cp.float32)
-            self.row_range = cp.arange(0, self.row_stride, dtype=cp.int32)[:, cp.newaxis]
-            self.temp = cp.arange(0, num_cols, dtype=cp.float32)
-        else:
-            self.row_stride //= 4
-
-        self.freq_mul = freq_mul
-        self.lower_thresh = lower_thresh
-        self.randomize = randomize
-        
-        self.saliency = None
-        if lower_thresh is not None and background is not None:
-            self.saliency = cv2.saliency.StaticSaliencyFineGrained_create()
-            self.imgs = self.imgs.copy()
-            self.imgs.append(get_background_tile(imgs[0].shape, background))
-        self.combine_imgs()
-
-    def process_dest_img(self, dest_img: np.ndarray, file=None):
-        if self.saliency is not None:
-            dest_img = cv2.resize(dest_img, self.target_sz, interpolation=cv2.INTER_LINEAR)
-            _, thresh_map = self.saliency.computeSaliency((dest_img * 255).astype(np.uint8))
-            ridx, cidx, thresh_map = compute_block_map(thresh_map, self.block_width, self.block_height, self.lower_thresh)
-            dest_img = self.dest_to_flat_blocks_mask(dest_img, self.lower_thresh, ridx, cidx, thresh_map)
-        else:
-            dest_img = self.dest_to_flat_blocks(dest_img)
-
-        total = dest_img.shape[0]
-        assignment = cp.empty(total, dtype=cp.int32)
-        pbar = tqdm(desc="[Computing assignments]", total=total, ncols=pbar_ncols, file=file)
-        i = 0
-        row_stride = self.row_stride
-        if self.freq_mul > 0:
-            _indices = np.arange(0, total, dtype=np.int32)
-            if self.randomize:
-                np.random.shuffle(_indices)
-            dest_img = dest_img[_indices] # reorder the rows of dest img
-            indices_freq = self.indices_freq
-            indices_freq.fill(0.0)
-            freq_mul = self.freq_mul
-            while i < total - row_stride:
-                dist_mat = self.cdist(dest_img[i:i+row_stride])
-                dist_mat[self.row_range, cp.argsort(dist_mat, axis=1)] = self.temp
-                j = 0
-                while j < row_stride:
-                    row = dist_mat[j, :]
-                    row += indices_freq
-                    idx = cp.argmin(row)
-                    assignment[i] = idx
-                    indices_freq[idx] += freq_mul
-                    i += 1
-                    j += 1
-                    pbar.update()
-            if i < total:
-                dist_mat = self.cdist(dest_img[i:])
-                dist_mat[self.row_range[:total - i], cp.argsort(dist_mat, axis=1)] = self.temp
-                j = 0
-                while i < total:
-                    row = dist_mat[j, :]
-                    row += indices_freq
-                    idx = cp.argmin(row)
-                    assignment[i] = idx
-                    indices_freq[idx] += freq_mul
-                    i += 1
-                    j += 1
-                    pbar.update()
-            assignment[_indices] = assignment.copy()
-        else:
-            while i < total - row_stride:
-                next_i = i + row_stride
-                dist_mat = self.cdist(dest_img[i:next_i])
-                cp.argmin(dist_mat, axis=1, out=assignment[i:next_i])
-                pbar.update(row_stride)
-                i = next_i
-            if i < total:
-                dist_mat = self.cdist(dest_img[i:])
-                cp.argmin(dist_mat, axis=1, out=assignment[i:])
-                pbar.update(total - i)
-        pbar.close()
-
-        assignment = to_cpu(assignment)
-        if self.saliency is not None:
-            full_assignment = np.full(self.grid[::-1], len(self.imgs) - 1, dtype=np.int32)
-            full_assignment[ridx, cidx] = assignment
-            assignment = full_assignment
-        return self.make_photomosaic(assignment)
-
-
-def imwrite(filename: str, img: np.ndarray) -> None:
-    ext = os.path.splitext(filename)[1]
-    if img.dtype != np.uint8:
-        img = (img * 255).astype(np.uint8)
-    result, n = cv2.imencode(ext, img)
-    assert result, "Error saving the collage"
-    n.tofile(filename)
-
-
-def save_img(img: np.ndarray, path: str, suffix: str) -> None:
-    if len(path) == 0:
-        path = "result.png"
-
-    if len(suffix) == 0:
-        print("Saving to", path)
-        imwrite(path, img)
-    else:
-        file_path, ext = os.path.splitext(path)
-        path = file_path + "_{}".format(suffix) + "." + ext
-        print("Saving to", path)
-        imwrite(path, img)
-
-
-def get_size(img):
-    try:
-        return imagesize.get(img)
-    except:
-        return 0, 0
-
-
-def get_size_slow(filename: str):
-    img = imread_uint8(filename)
-    if img is None:
-        return 0, 0
-    return img.shape[1::-1]
-
-
-def infer_size(pool: Type[mp.Pool], files: List[str], infer_func: Callable[[str], Tuple[int, int]], i_type: str):
-    sizes = defaultdict(int)
-    for w, h in tqdm(pool.imap_unordered(infer_func, files, chunksize=64), 
-        total=len(files), desc=f"[Inferring size ({i_type})]", ncols=pbar_ncols):
-        if h == 0: # skip zero size images
-            continue
-        sizes[Fraction(w, h)] += 1
-    sizes = [(args[1], args[0].numerator / args[0].denominator) for args in sizes.items()]
-    sizes.sort()
-    return sizes
-
-
-def read_images(pic_path: str, img_size: List[int], recursive, pool: mp.Pool, flag="stretch", auto_rotate=0) -> ImgList:
-    assert os.path.isdir(pic_path), "Directory " + pic_path + "is non-existent"
-    files = []
-    print("Scanning files...")
-    for root, _, file_list in os.walk(pic_path):
-        for f in file_list:
-            files.append(os.path.join(root, f))
-        if not recursive:
-            break
-
-    if len(img_size) == 1:
-        sizes = infer_size(pool, files, get_size, "fast")
-        if len(sizes) == 0:
-            print("Warning: unable to infer image size through metadata. Will try reading the entire image (slow!)")
-            sizes = infer_size(pool, files, get_size_slow, "slow")
-            assert len(sizes) > 0, "Fail to infer size. All of your images are in an unsupported format!"
-
-        # print("Aspect ratio (width / height, sorted by frequency) statistics:")
-        # for freq, ratio in sizes:
-        #     print(f"{ratio:6.4f}: {freq}")
-
-        most_freq_ratio = 1 / sizes[-1][1]
-        img_size = (img_size[0], round(img_size[0] * most_freq_ratio))
-        print("Inferred tile size:", img_size)
-    else:
-        assert len(img_size) == 2
-        img_size = (img_size[0], img_size[0])
-
-    result = [
-        r for r in tqdm(
-            pool.imap_unordered(
-                read_img_center if flag == "center" else read_img_other, 
-                zip(files, itertools.repeat(img_size, len(files)), itertools.repeat(auto_rotate, len(files))), 
-            chunksize=32), 
-            total=len(files), desc="[Reading files]", unit="file", ncols=pbar_ncols) 
-                if r is not None
-    ]
-    print(f"Read {len(result)} images. {len(files) - len(result)} files cannot be decode as images.")
-    return result
-
-
-def imread_uint8(filename: str) -> np.ndarray:
-    return cv2.imdecode(np.fromfile(filename, np.uint8), cv2.IMREAD_COLOR)
-
-
-def imread(filename: str) -> np.ndarray:
-    """
-    like cv2.imread, but can read images whose path contain unicode characters
-    """
-<<<<<<< HEAD
-    f = np.fromfile(filename, np.uint8)
-    if not f.size:
-        return None
-    img = cv2.imdecode(f, cv2.IMREAD_COLOR)
-=======
-    img = imread_uint8(filename)
->>>>>>> 33f9ee55
-    if img is None:
-        return img
-    img = img.astype(np.float32)
-    img *= 1 / 255.0
-    return img
-
-
-def read_img_center(args: Tuple[str, Tuple[int, int], int]):
-    # crop the largest square from the center of a non-square image
-    img_file, img_size, rot = args
-    img = imread(img_file)
-    if img is None:
-        return None
-    
-    ratio = img_size[0] / img_size[1]
-    # rotate the image if possible to preserve more area
-    h, w, _ = img.shape
-    if rot != 0 and abs(h / w - ratio) < abs(w / h - ratio):
-        img = np.rot90(img, k=rot)
-        w, h = h, w
-    
-    cw = round(h * ratio) # cropped width
-    ch = round(w / ratio) # cropped height
-    assert cw <= w or ch <= h
-    cond = cw > w or (ch <= h and (w - cw) * h > (h - ch) * w)
-    if cond:
-        img = img.transpose((1, 0, 2))
-        w, h = h, w
-        cw = ch
-    
-    margin = (w - cw) // 2
-    add = (w - cw) % 2
-    img = img[:, margin:w - margin + add, :]
-    if cond:
-        img = img.transpose((1, 0, 2))
-    return InfoArray(cv2.resize(img, img_size, interpolation=cv2.INTER_AREA), img_file)
-
-
-def read_img_other(args: Tuple[str, Tuple[int, int], int]):
-    img_file, img_size, rot = args
-    img = imread(img_file)
-    if img is None:
-        return img
-    
-    if rot != 0:
-        ratio = img_size[0] / img_size[1]
-        h, w, _ = img.shape
-        if abs(h / w - ratio) < abs(w / h - ratio):
-            img = np.rot90(img, k=rot)
-    return InfoArray(cv2.resize(img, img_size, interpolation=cv2.INTER_AREA), img_file)
-
-
-# pickleable helper classes for unfair exp
-class _HelperChangeFreq:
-    def __init__(self, dest_img: np.ndarray, mos: MosaicUnfair) -> None:
-        self.mos = mos
-        self.dest_img = dest_img
-
-    def __call__(self, freq) -> Any:
-        self.mos.freq_mul = freq
-        return self.mos.process_dest_img(self.dest_img)
-
-class _HelperChangeColorspace:
-    def __init__(self, dest_img, *args) -> None:
-        self.dest_img = dest_img
-        self.args = list(args)
-
-    def __call__(self, colorspace) -> Any:
-        self.args[3] = colorspace
-        return MosaicUnfair(*self.args).process_dest_img(self.dest_img)
-
-def unfair_exp(dest_img: np.ndarray, args, imgs):
-    import matplotlib.pyplot as plt
-    all_colorspaces = PARAMS.colorspace.choices
-    all_freqs = np.zeros(6, dtype=np.float64)
-    all_freqs[1:] = np.logspace(-2, 2, 5)
-
-    pbar = tqdm(desc="[Experimenting]", total=len(all_freqs) + len(all_colorspaces) + 1, unit="exps")
-    mos_bgr = MosaicUnfair(dest_img.shape, imgs, args.max_width, "bgr", args.metric, None, None, 1.0, not args.deterministic)
-    mos_fair = MosaicFair(dest_img.shape, imgs, colorspace="bgr", grid=mos_bgr.grid)
-    change_cp = _HelperChangeColorspace(dest_img, dest_img.shape, imgs, args.max_width, None, args.metric, None, None, 1.0, not args.deterministic)
-    change_freq = _HelperChangeFreq(dest_img, mos_bgr)
-
-    with mp.Pool(4) as pool:
-        futures1 = [pool.apply_async(change_cp, (colorspace,)) for colorspace in all_colorspaces]
-        futures2 = [pool.apply_async(change_freq, (freq,)) for freq in all_freqs]
-        futures2.append(pool.apply_async(mos_fair.process_dest_img, (dest_img,)))
-        
-        def collect_imgs(fname, params, futures, fs):
-            result_imgs = []
-            for i in range(len(params)):
-                result_imgs.append(futures[i].get()[0])
-                pbar.update()
-            
-            plt.figure(figsize=(len(params) * 10, 12))
-            plt.imshow(cv2.cvtColor(np.hstack(result_imgs), cv2.COLOR_BGR2RGB))
-            grid_width = result_imgs[0].shape[1]
-            plt.xticks(np.arange(0, grid_width * len(result_imgs), grid_width) + grid_width / 2, params, fontsize=fs)
-            plt.yticks([], [])
-            plt.subplots_adjust(left=0.005, right=0.995)
-            plt.savefig(f"{fname}.png", dpi=100)
-            # plt.xlabel(xlabel)
-
-        collect_imgs("colorspace", [c.upper() for c in all_colorspaces], futures1, 36)
-        collect_imgs("fairness", [f"Frequency multiplier ($\lambda$) = ${c}$" for c in all_freqs] + ["Fair"], futures2, 20)
-        pbar.refresh()
-        # plt.show()
-
-
-def sort_exp(pool, args, imgs):
-    n = len(PARAMS.sort.choices)
-    for sort_method, (grid, sorted_imgs) in zip(
-        PARAMS.sort.choices, pool.starmap(sort_collage, 
-            zip(itertools.repeat(imgs, n), 
-            itertools.repeat(args.ratio, n), 
-            PARAMS.sort.choices, 
-            itertools.repeat(args.rev_sort, n))
-        )):
-        save_img(make_collage(grid, sorted_imgs, args.rev_row)[0], args.out, sort_method)
-
-
-def frame_generator(ret, frame, dest_video, skip_frame):
-    i = 0
-    while ret:
-        if i % skip_frame == 0:
-            yield frame
-        ret, frame = dest_video.read()
-        i += 1
-
-
-BlendFunc = Callable[[np.ndarray, np.ndarray, int], np.ndarray]
-
-
-def process_frame(frame: np.ndarray, mos: MosaicUnfair, blend_func: BlendFunc, blending_level: float, file=None):
-    frame = frame * np.float32(1/255.0)
-    collage = mos.process_dest_img(frame, file=file)[0]
-    collage = blend_func(collage, frame, 1.0 - blending_level)
-    collage *= 255.0
-    return collage.astype(np.uint8)
-
-
-def frame_process(mos: MosaicUnfair, blend_func: BlendFunc, blending_level: float, in_q: mp.Queue, out_q: mp.Queue):
-    while True:
-        i, frame = in_q.get()
-        if i is None:
-            break
-        out_q.put((i, process_frame(frame, mos, blend_func, blending_level)))
-
-
-def enable_gpu(show_warning=True):
-    global cupy_available, cp, fast_sq_euclidean, fast_cityblock, fast_chebyshev
-    try:
-        import cupy as cp
-        cupy_available = True
-
-        @cp.fuse
-        def fast_sq_euclidean(Asq, Bsq, AB):
-            return Asq + Bsq - 2*AB
-
-        fast_cityblock = cp.ReductionKernel(
-            'T x, T y',  # input params
-            'T z',  # output params
-            'abs(x - y)',  # map
-            'a + b',  # reduce
-            'z = a',  # post-reduction map
-            '0',  # identity value
-            'fast_cityblock'  # kernel name
-        )
-
-        fast_chebyshev = cp.ReductionKernel(
-            'T x, T y',  # input params
-            'T z',  # output params
-            'abs(x - y)',  # map
-            'max(a, b)',  # reduce
-            'z = a',  # post-reduction map
-            '0',  # identity value
-            'fast_chebyshev'  # kernel name
-        )
-
-    except ImportError:
-        if show_warning:
-            print("Warning: GPU acceleration enabled with --gpu but cupy cannot be imported. Make sure that you have cupy properly installed. ")
-
-
-def check_dup_valid(dup):
-    assert dup > 0, "dup must be a positive integer or a real number between 0 and 1"
-    return dup
-
-
-def main(args):
-    global LIMIT
-    num_process = max(1, args.num_process)
-    if args.video and not args.gpu:
-        LIMIT = (args.mem_limit // num_process) * 2**20
-    else:
-        LIMIT = args.mem_limit * 2**20
-
-    if len(args.out) > 0:
-        folder, file_name = os.path.split(args.out)
-        if len(folder) > 0:
-            assert os.path.isdir(folder), "The output path {} does not exist!".format(folder)
-        # ext = os.path.splitext(file_name)[-1]
-        # assert ext.lower() == ".jpg" or ext.lower() == ".png", "The file extension must be .jpg or .png"
-    if args.quiet:
-        sys.stdout = open(os.devnull, "w")
-    
-    dup = check_dup_valid(args.dup)
-
-    with mp.Pool(max(1, num_process)) as pool:
-        imgs = read_images(args.path, args.size, args.recursive, pool, args.resize_opt, args.auto_rotate)
-        
-        if len(args.dest_img) == 0: # sort mode
-            if args.exp:
-                sort_exp(pool, args, imgs)
-            else:
-                collage, tile_info = make_collage(*sort_collage(imgs, args.ratio, args.sort, args.rev_sort), args.rev_row)
-                save_img(collage, args.out, "")
-                if args.tile_info_out:
-                    with open(args.tile_info_out, "w", encoding="utf-8") as f:
-                        f.write(tile_info)
-            return
-
-    assert os.path.isfile(args.dest_img)
-    if args.video:
-        assert not (args.salient and not args.unfair), "Sorry, making photomosaic video is unsupported with fair and salient option. "
-        assert args.skip_frame >= 1, "skip frame must be at least 1"
-
-        # total_frames = count_frames(args.dest_img, args.skip_frame)
-        dest_video = cv2.VideoCapture(args.dest_img)
-        ret, frame = dest_video.read()
-        assert ret, f"unable to open video {args.dest_img}"
-        dest_shape = frame.shape
-    else:
-        dest_img = imread(args.dest_img)
-        dest_shape = dest_img.shape
-
-    if args.gpu:
-        enable_gpu()
-
-    if args.exp:
-        assert not args.salient
-        assert args.unfair
-        unfair_exp(dest_img, args, imgs)        
-        return
-    
-    if args.salient:
-        if args.unfair:
-            mos = MosaicUnfair(
-                dest_shape, imgs, args.max_width, args.colorspace, args.metric,
-                args.lower_thresh, args.background, args.freq_mul, not args.deterministic)
-        else:
-            mos = MosaicFairSalient(dest_shape, imgs, dup, args.colorspace, args.metric, args.lower_thresh, args.background)
-    else:
-        if args.unfair:
-            mos = MosaicUnfair(
-                dest_shape, imgs, args.max_width, args.colorspace, args.metric, 
-                None, None, args.freq_mul, not args.deterministic)
-        else:
-            mos = MosaicFair(dest_shape, imgs, dup, args.colorspace, args.metric)
-    
-    if args.blending == "alpha":
-        blend_func = alpha_blend
-    else:
-        blend_func = brightness_blend
-
-    if args.video:
-        th, tw, _ = mos.imgs[0].shape
-        res = (tw * mos.grid[0], th * mos.grid[1])
-        print("Photomosaic video resolution:", res)
-        video_writer = cv2.VideoWriter(args.out, cv2.VideoWriter_fourcc(*"mp4v"), dest_video.get(cv2.CAP_PROP_FPS) / args.skip_frame, res)
-        frames_gen = frame_generator(ret, frame, dest_video, args.skip_frame)
-        if args.gpu:
-            with open(os.devnull, "w") as null:
-                for frame in tqdm(frames_gen, desc="[Computing frames]", unit="frame"):
-                    video_writer.write(process_frame(frame, mos, blend_func, args.blending_level, null))
-        else:
-            in_q = mp.Queue(1)
-            out_q = mp.Queue()
-            processes = []
-            for i in range(num_process):
-                p = mp.Process(target=frame_process, args=(mos, blend_func, args.blending_level, in_q, out_q)) 
-                p.start()
-                processes.append(p)
-
-            last_frame = 0
-            buffer = dict()
-            pbar = tqdm(desc="[Computing frames]", unit="frame")
-
-            def check_queue():
-                nonlocal last_frame
-                while not out_q.empty():
-                    fid, collage = out_q.get()
-                    buffer[fid] = collage
-                while last_frame in buffer:
-                    collage = buffer[last_frame]
-                    del buffer[last_frame]
-                    last_frame += 1
-                    video_writer.write(collage)
-                    pbar.update()
-
-            for i, frame in enumerate(frames_gen):
-                in_q.put((i, frame))
-                check_queue()
-            while last_frame <= i:
-                check_queue()
-                
-            for p in processes:
-                in_q.put((None, None))
-            for p in processes:
-                p.join()
-        
-        frames_gen.close()
-        video_writer.release()
-    else:
-        collage, tile_info = mos.process_dest_img(dest_img)
-        print(tile_info)
-        collage = blend_func(collage, dest_img, 1.0 - args.blending_level)
-        save_img(collage, args.out, "")
-        if args.tile_info_out:
-            with open(args.tile_info_out, "w", encoding="utf-8") as f:
-                f.write(tile_info)
-
-    pool.close()
-
-if __name__ == "__main__":
-    mp.freeze_support()
-    parser = argparse.ArgumentParser(
-        formatter_class=argparse.ArgumentDefaultsHelpFormatter
-    )
-    for arg_name, data in PARAMS.__dict__.items():
-        if arg_name.startswith("__"):
-            continue
-        
-        arg_name = "--" + arg_name
-        if data.type == bool:
-            assert data.default == False
-            parser.add_argument(arg_name, action="store_true", help=data.help)
-            continue
-        
-        parser.add_argument(arg_name, type=data.type, default=data.default, help=data.help, choices=data.choices, nargs=data.nargs)
-    parser.add_argument("--exp", action="store_true", help="Do experiments (for testing only)")
-    main(parser.parse_args())
+import os
+import sys
+import time
+import math
+import random
+import argparse
+import itertools
+import traceback
+import multiprocessing as mp
+from fractions import Fraction
+from typing import Any, Callable, List, Tuple, Type
+from collections import defaultdict
+
+from io_utils import stdout_redirector, JVOutWrapper
+
+import cv2
+import imagesize
+import numpy as np
+cp = np
+from tqdm import tqdm
+from lapjv import lapjv
+
+Grid = Tuple[int, int] # grid size = (width, height)
+BackgroundRGB = Tuple[int, int, int]
+
+if mp.current_process().name != "MainProcess":
+    sys.stdout = open(os.devnull, "w")
+    sys.stderr = sys.stdout
+
+pbar_ncols = None
+LIMIT = 2**32
+
+
+class _PARAMETER:
+    def __init__(self, type: Any, help: str, default=None, nargs=None, choices: List[Any]=None) -> None:
+        self.type = type
+        self.default = default
+        self.help = help
+        self.nargs = nargs
+        self.choices = choices
+
+# We gather parameters here so they can be reused else where
+class PARAMS:
+    path = _PARAMETER(help="Path to the tiles", default=os.path.join(os.path.dirname(__file__), "img"), type=str)
+    recursive = _PARAMETER(type=bool, default=False, help="Whether to read the sub-folders for the specified path")
+    num_process = _PARAMETER(type=int, default=mp.cpu_count() // 2, help="Number of processes to use for parallelizable operations")
+    out = _PARAMETER(default="result.png", type=str, help="The filename of the output collage/photomosaic")
+    size = _PARAMETER(type=int, nargs="+", default=(50,), 
+        help="Width and height of each tile in pixels in the resulting collage/photomosaic. "
+             "If two numbers are specified, they are treated as width and height. "
+             "If one number is specified, the number is treated as the width"
+             "and the height is inferred from the aspect ratios of the images provided. ")
+    quiet = _PARAMETER(type=bool, default=False, help="Do not print progress message to console")
+    auto_rotate = _PARAMETER(type=int, default=0, choices=[-1, 0, 1],
+        help="Options to auto rotate tiles to best match the specified tile size. 0: do not auto rotate. "
+             "1: attempt to rotate counterclockwise by 90 degrees. -1: attempt to rotate clockwise by 90 degrees")
+    resize_opt = _PARAMETER(type=str, default="center", choices=["center", "stretch"], 
+        help="How to resize each tile so they become square images. "
+             "Center: crop a square in the center. Stretch: stretch the tile")
+    gpu = _PARAMETER(type=bool, default=False, 
+        help="Use GPU acceleration. Requires cupy to be installed and a capable GPU. Note that USUALLY this is useful when you: "
+             "1. only have few cpu cores, and "
+             "2. have a lot of tiles (typically > 10000) "
+             "3. and are using the unfair mode. "
+             "Also note: enabling GPU acceleration will disable multiprocessing on CPU for videos"
+    )
+    mem_limit = _PARAMETER(type=int, default=4096, 
+        help="The APPROXIMATE memory limit in MB when computing a photomosaic in unfair mode. Applicable both CPU and GPU computing. "
+             "If you run into memory issues when using GPU, try reduce this memory limit")
+    tile_info_out = _PARAMETER(type=str, default="",
+        help="Path to save the list of tile filenames for the collage/photomosaic. If empty, it will not be saved.")
+    
+    # ---------------- sort collage options ------------------
+    ratio = _PARAMETER(type=int, default=(16, 9), help="Aspect ratio of the output image", nargs=2)
+    sort = _PARAMETER(type=str, default="bgr_sum", help="Sort method to use", choices=[
+        "none", "bgr_sum", "av_hue", "av_sat", "av_lum", "rand"
+    ])
+    rev_row = _PARAMETER(type=bool, default=False, help="Whether to use the S-shaped alignment.")
+    rev_sort = _PARAMETER(type=bool, default=False, help="Sort in the reverse direction.")
+    
+    # ---------------- photomosaic common options ------------------
+    dest_img = _PARAMETER(type=str, default="", help="The path to the destination image that you want to build a photomosaic for")
+    colorspace = _PARAMETER(type=str, default="lab", choices=["hsv", "hsl", "bgr", "lab", "luv"], 
+        help="The colorspace used to calculate the metric")
+    metric = _PARAMETER(type=str, default="euclidean", choices=["euclidean", "cityblock", "chebyshev", "cosine"], 
+        help="Distance metric used when evaluating the distance between two color vectors")
+    
+    # ---- unfair tile assignment options -----
+    unfair = _PARAMETER(type=bool, default=False, 
+        help="Whether to allow each tile to be used different amount of times (unfair tile usage). ")
+    max_width = _PARAMETER(type=int, default=80, 
+        help="Maximum width of the collage. This option is only valid if unfair option is enabled")    
+    freq_mul = _PARAMETER(type=float, default=0.0, 
+        help="Frequency multiplier to balance tile fairless and mosaic quality. Minimum: 0. "
+             "More weight will be put on tile fairness when this number increases.")
+    deterministic = _PARAMETER(type=bool, default=False, 
+        help="Do not randomize the tiles. This option is only valid if unfair option is enabled")
+
+    # --- fair tile assignment options ---
+    dup = _PARAMETER(type=float, default=1, 
+        help="If a positive integer: duplicate the set of tiles by how many times. Can be a fraction")
+
+    # ---- saliency detection options ---
+    salient = _PARAMETER(type=bool, default=False, help="Make photomosaic for salient objects only")
+    lower_thresh = _PARAMETER(type=float, default=0.5, 
+        help="The threshold for saliency detection, between 0.0 (no object area = blank) and 1.0 (maximum object area = original image)")
+    background = _PARAMETER(nargs=3, type=int, default=(255, 255, 255), 
+        help="Background color in RGB for non salient part of the image")
+
+    # ---- blending options ---
+    blending = _PARAMETER(type=str, default="alpha", choices=["alpha", "brightness"], 
+        help="The types of blending used. alpha: alpha (transparency) blending. Brightness: blending of brightness (lightness) channel in the HSL colorspace")
+    blending_level = _PARAMETER(type=float, default=0.0, 
+        help="Level of blending, between 0.0 (no blending) and 1.0 (maximum blending). Default is no blending")
+
+    video = _PARAMETER(type=bool, default=False, help="Make a photomosaic video from dest_img which is assumed to be a video")
+    skip_frame = _PARAMETER(type=int, default=1, help="Make a photomosaic every this number of frames")
+
+# https://stackoverflow.com/questions/26598109/preserve-custom-attributes-when-pickling-subclass-of-numpy-array
+class InfoArray(np.ndarray):
+    def __new__(cls, input_array, info=''):
+        # Input array is an already formed ndarray instance
+        # We first cast to be our class type
+        obj = np.asarray(input_array).view(cls)
+        # add the new attribute to the created instance
+        obj.info = info
+        # Finally, we must return the newly created object:
+        return obj
+
+    def __array_finalize__(self, obj):
+        # see InfoArray.__array_finalize__ for comments
+        if obj is None: return
+        self.info = getattr(obj, 'info', None)
+
+    def __reduce__(self):
+        # Get the parent's __reduce__ tuple
+        pickled_state = super(InfoArray, self).__reduce__()
+        # Create our own tuple to pass to __setstate__
+        new_state = pickled_state[2] + (self.info,)
+        # Return a tuple that replaces the parent's __setstate__ tuple with our own
+        return (pickled_state[0], pickled_state[1], new_state)
+
+    def __setstate__(self, state):
+        self.info = state[-1]  # Set the info attribute
+        # Call the parent's __setstate__ with the other tuple elements.
+        super(InfoArray, self).__setstate__(state[0:-1])
+
+
+ImgList = List[InfoArray]
+cupy_available = False
+
+
+def fast_sq_euclidean(Asq, Bsq, AB):
+    AB *= -2
+    AB += Asq
+    AB += Bsq
+    return AB
+
+
+def fast_cityblock(A, B, axis, out):
+    Z = A - B
+    np.abs(Z, out=Z)
+    return np.sum(Z, axis=axis, out=out)
+
+
+def fast_chebyshev(A, B, axis, out):
+    Z = A - B
+    np.abs(Z, out=Z)
+    return np.max(Z, axis=axis, out=out)
+
+
+def to_cpu(X: np.ndarray) -> np.ndarray:
+    return X.get() if cupy_available else X
+
+
+def bgr_sum(img: np.ndarray) -> float:
+    """
+    compute the sum of all RGB values across an image
+    """
+    return np.sum(img)
+
+
+def av_hue(img: np.ndarray) -> float:
+    """
+    compute the average hue of all pixels in HSV color space
+    """
+    hsv = cv2.cvtColor(img, cv2.COLOR_BGR2HSV)
+    return np.mean(hsv[:, :, 0])
+
+
+def av_sat(img: np.ndarray) -> float:
+    """
+    compute the average saturation of all pixels in HSV color space
+    """
+    hsv = cv2.cvtColor(img, cv2.COLOR_BGR2HSV)
+    return np.mean(hsv[:, :, 1])
+
+
+lum_coeffs = np.array([0.241, 0.691, 0.068], dtype=np.float32)[np.newaxis, np.newaxis, :]
+
+
+def av_lum(img) -> float:
+    """
+    compute the average luminosity
+    """
+    lum = img * lum_coeffs
+    np.sqrt(lum, out=lum)
+    return np.mean(lum)
+
+
+def rand(img: np.ndarray) -> float:
+    """
+    generate a random number for each image
+    """
+    return random.random()
+
+
+def calc_grid_size(rw: int, rh: int, num_imgs: int, shape: Tuple[int, int, int]) -> Grid:
+    """
+    :param rw: the width of the target image
+    :param rh: the height of the target image
+    :param num_imgs: number of images available
+    :param shape: the shape of a tile
+    :return: an optimal grid size
+    """
+    possible_wh = []
+    th, tw, _ = shape
+    for width in range(1, num_imgs):
+        height = math.ceil(num_imgs / width)
+        possible_wh.append((width * tw / (th * height), width, height))
+    dest_ratio = rw / rh
+    grid = min(possible_wh, key=lambda x: (x[0] - dest_ratio) ** 2)[1:]
+    print("Calculated grid size based on the aspect ratio of the destination image:", grid)
+    print(f"Collage size will be {grid[0] * tw}x{grid[1] * th}. ")
+    return grid
+
+
+def make_collage(grid: Grid, sorted_imgs: ImgList, rev=False, file=None) -> np.ndarray:
+    """
+    :param grid: grid size
+    :param sorted_imgs: list of images sorted in correct position
+    :param rev: whether to have opposite alignment for consecutive rows
+    :return: a collage
+    """
+    print("Aligning images on the grid...", file=file)
+    total = np.prod(grid)
+    if len(sorted_imgs) < total:
+        diff = total - len(sorted_imgs)
+        print(f"Note: {diff} white tiles will be added to the grid.")
+        sorted_imgs.extend([get_background_tile(sorted_imgs[0].shape, (255, 255, 255))] * diff)
+    elif len(sorted_imgs) > total:
+        print(f"Note: {len(sorted_imgs) - total} tiles will be dropped from the grid.")
+        del sorted_imgs[total:]
+
+    combined_img = np.asarray([img.view(np.float32) for img in sorted_imgs])
+    combined_img.shape = (*grid[::-1], *sorted_imgs[0].shape)
+    if rev:
+        combined_img[1::2] = combined_img[1::2, ::-1]
+    combined_img = combined_img.transpose((0, 2, 1, 3, 4))
+    combined_img = combined_img.reshape(np.prod(combined_img.shape[:2]), -1, 3)
+    return combined_img, f"Grid dimension: {grid}\n" + '\n'.join([img.info for img in sorted_imgs])
+
+
+def alpha_blend(combined_img: np.ndarray, dest_img: np.ndarray, alpha=0.9):
+    dest_img = cv2.resize(dest_img, combined_img.shape[1::-1], interpolation=cv2.INTER_LINEAR)
+    dest_img *= 1 - alpha
+    combined_img = combined_img * alpha # copy
+    combined_img += dest_img
+    return combined_img
+
+
+def brightness_blend(combined_img: np.ndarray, dest_img: np.ndarray, alpha=0.9):
+    """
+    blend the 2 imgs in the lightness channel (L in HSL)
+    """
+    dest_img = cv2.resize(dest_img, combined_img.shape[1::-1], interpolation=cv2.INTER_LINEAR)
+    cv2.cvtColor(dest_img, cv2.COLOR_BGR2HLS, dst=dest_img)
+    dest_img[:, :, 1] *= 1 - alpha
+    combined_img = cv2.cvtColor(combined_img, cv2.COLOR_BGR2HLS)
+    combined_img[:, :, 1] *= alpha
+    combined_img[:, :, 1] += dest_img[:, :, 1]
+    cv2.cvtColor(combined_img, cv2.COLOR_HLS2BGR, dst=combined_img)
+    return combined_img
+
+
+def sort_collage(imgs: ImgList, ratio: Grid, sort_method="pca_lab", rev_sort=False) -> Tuple[Grid, np.ndarray]:
+    """
+    :param imgs: list of images
+    :param ratio: The aspect ratio of the collage
+    :param sort_method:
+    :param rev_sort: whether to reverse the sorted array
+    :return: [calculated grid size, sorted image array]
+    """
+    t = time.time()
+    grid = calc_grid_size(ratio[0], ratio[1], len(imgs), imgs[0].shape)
+    total = np.prod(grid)
+    if len(imgs) < total:
+        diff = total - len(imgs)
+        print(f"Note: {diff} white tiles will be added to the sorted collage.")
+        imgs = imgs + [get_background_tile(imgs[0].shape, (255, 255, 255))] * diff
+
+    if sort_method == "none":
+        return grid, imgs
+
+    print("Sorting images...")    
+    sort_function = eval(sort_method)
+    indices = np.array(list(map(sort_function, imgs))).argsort()
+    if rev_sort:
+        indices = indices[::-1]
+    print("Time taken: {}s".format(np.round(time.time() - t, 2)))
+    return grid, [imgs[i] for i in indices]
+
+
+def solve_lap(cost_matrix: np.ndarray, v=-1):
+    if v == -1:
+        v = sys.__stderr__
+    """
+    solve the linear sum assignment (LAP) problem with progress info
+    """
+    print("Computing optimal assignment on a {}x{} matrix...".format(cost_matrix.shape[0], cost_matrix.shape[1]))
+    wrapper = JVOutWrapper(v, pbar_ncols)
+    with stdout_redirector(wrapper):
+        _, cols, cost = lapjv(cost_matrix, verbose=1)
+        wrapper.finish()
+    cost = cost[0]
+    print("Total assignment cost:", cost)
+    return cols
+
+
+def solve_lap_greedy(cost_matrix: np.ndarray, v=None):
+    assert cost_matrix.shape[0] == cost_matrix.shape[1]
+
+    print("Computing greedy assignment on a {}x{} matrix...".format(cost_matrix.shape[0], cost_matrix.shape[1]))
+    row_idx, col_idx = np.unravel_index(np.argsort(cost_matrix, axis=None), cost_matrix.shape)
+    cost = 0
+    row_assigned = np.full(cost_matrix.shape[0], -1, dtype=np.int32)
+    col_assigned = np.full(cost_matrix.shape[0], -1, dtype=np.int32)
+    pbar = tqdm(ncols=pbar_ncols, total=cost_matrix.shape[0])
+    for ridx, cidx in zip(row_idx, col_idx):
+        if row_assigned[ridx] == -1 and col_assigned[cidx] == -1:
+            row_assigned[ridx] = cidx
+            col_assigned[cidx] = ridx
+            cost += cost_matrix[ridx, cidx]
+
+            pbar.update()
+            if pbar.n == pbar.total:
+                break
+    pbar.close()
+    print("Total assignment cost:", cost)
+    return col_assigned
+
+
+def compute_block_map(thresh_map: np.ndarray, block_width: int, block_height: int, lower_thresh: int):
+    """
+    Find the indices of the blocks that contain salient pixels according to the thresh_map
+
+    returns [row indices, column indices, resized threshold map] of sizes [(N,), (N,), (W x H)]
+    """
+    height, width = thresh_map.shape
+    dst_size = (width - width % block_width, height - height % block_height)
+    if thresh_map.shape[::-1] != dst_size:
+        thresh_map = cv2.resize(thresh_map, dst_size, interpolation=cv2.INTER_AREA)
+    row_idx, col_idx = np.nonzero(thresh_map.reshape(
+        dst_size[1] // block_height, block_height, dst_size[0] // block_width, block_width).max(axis=(1, 3)) >= lower_thresh
+    )
+    return row_idx, col_idx, thresh_map
+
+
+def get_background_tile(shape: Tuple[int], background: BackgroundRGB):
+    bg = np.asarray(background[::-1], dtype=np.float32)
+    bg *= 1 / 255.0
+    return InfoArray(np.full(shape, bg, dtype=np.float32), f"background-{'-'.join(str(a) for a in background)}")
+
+
+def dup_to_meet_total(imgs: ImgList, total: int):
+    """
+    note that this function modifies imgs in place
+    """
+    orig_len = len(imgs)
+    if total < orig_len:
+        print(f"{total} tiles will be used 1 time. {orig_len - total}/{orig_len} tiles will not be used. ")
+        del imgs[total:]
+        return imgs
+    
+    full_count = total // orig_len
+    remaining = total % orig_len
+
+    imgs *= full_count
+    if remaining > 0:
+        print(f"{orig_len - remaining} tiles will be used {full_count} times. {remaining} tiles will be used {full_count + 1} times. Total tiles: {orig_len}.")
+        imgs.extend(imgs[:remaining])
+    else:
+        print(f"Total tiles: {orig_len}. All of them will be used {full_count} times.")
+    return imgs
+
+
+def _cosine(A, B):
+    return 1 - cp.inner(A / cp.linalg.norm(A, axis=1, keepdims=True), B)
+
+
+def _euclidean(A, B, BsqT):
+    Asq = cp.sum(A**2, axis=1, keepdims=True)
+    return fast_sq_euclidean(Asq, BsqT, A.dot(B.T))
+
+
+def _other(A, B, dist_func, row_stride):
+    total = A.shape[0]
+    dist_mat = cp.empty((total, B.shape[1]), dtype=cp.float32)
+    i = 0
+    while i < total - row_stride:
+        next_i = i + row_stride
+        dist_func(A[i:next_i, cp.newaxis, :], B, out=dist_mat[i:next_i], axis=2)
+        i = next_i
+    if i < total:
+        dist_func(A[i:, cp.newaxis, :], B, out=dist_mat[i:], axis=2)
+    return dist_mat
+
+
+class CachedCDist:
+    def __init__(self, metric: str, B: np.ndarray):
+        """
+        Simple implementation of scipy.spatial.distance.cdist
+        """
+        if metric == "cosine":
+            self.args = [B / cp.linalg.norm(B, axis=1, keepdims=True)]
+            self.func = _cosine
+        elif metric == "euclidean":
+            self.args = [B, cp.sum(B**2, axis=1, keepdims=True).T]
+            self.func = _euclidean
+        else:
+            row_stride = LIMIT // (B.size * 4)
+            B = B[cp.newaxis]
+            if metric == "cityblock":
+                self.args = [B, fast_cityblock, row_stride]
+            elif metric == "chebyshev":
+                self.args = [B, fast_chebyshev, row_stride]
+            else:
+                raise ValueError(f"invalid metric {metric}")
+            self.func = _other
+
+    def __call__(self, A: np.ndarray) -> np.ndarray:
+        return self.func(A, *self.args)
+
+
+class MosaicCommon:
+    def __init__(self, imgs: ImgList, colorspace="lab") -> None:
+        self.imgs = imgs
+        self.normalize_first = False
+        if colorspace == "bgr":
+            self.flag = None
+        elif colorspace == "hsv":
+            self.flag = cv2.COLOR_BGR2HSV
+            self.normalize_first = True
+        elif colorspace == "hsl":
+            self.flag = cv2.COLOR_BGR2HLS
+            self.normalize_first = True
+        elif colorspace == "lab":
+            self.flag = cv2.COLOR_BGR2LAB
+        elif colorspace == "luv":
+            self.flag = cv2.COLOR_BGR2LUV
+        else:
+            raise ValueError("Unknown colorspace " + colorspace)
+
+    def combine_imgs(self):
+        self.combined_img = np.asarray([img.view(np.float32) for img in self.imgs])
+
+    def make_photomosaic(self, assignment: np.ndarray):
+        grid_assignment = assignment.reshape(self.grid[::-1])
+        combined_img = self.combined_img[grid_assignment, :, : , :].transpose((0, 2, 1, 3, 4))
+        return combined_img.reshape(np.prod(combined_img.shape[:2]), -1, 3), \
+               f"Grid dimension: {self.grid}\n" + '\n'.join([self.imgs[i].info for i in assignment])
+
+    def convert_colorspace(self, img: np.ndarray):
+        if self.flag is None:
+            return
+        cv2.cvtColor(img, self.flag, dst=img)
+        if self.normalize_first:
+            # for hsv/hsl, h is in range 0~360 while other channels are in range 0~1
+            # need to normalize
+            img[:, :, 0] *= 1 / 360.0
+        
+    def compute_block_size(self, dest_shape: Tuple[int, int, int], grid: Grid):
+        self.grid = grid
+        self.block_height = round(dest_shape[0] / grid[1])
+        self.block_width = round(dest_shape[1] / grid[0])
+        th, tw, _ = self.imgs[0].shape
+
+        if self.block_width > tw or self.block_height > th:
+            m = max(tw / self.block_width, th / self.block_height)
+            self.block_width = math.floor(self.block_width * m)
+            self.block_height = math.floor(self.block_height * m)
+        self.flat_block_size = self.block_width * self.block_height * 3
+        print("Block size:", (self.block_width, self.block_height))
+
+        self.target_sz = (grid[0] * self.block_width, grid[1] * self.block_height)
+        print(f"Resizing dest image from {dest_shape[1]}x{dest_shape[0]} to {self.target_sz[0]}x{self.target_sz[1]}")
+
+    def imgs_to_flat_blocks(self, metric: str):
+        img_keys = np.zeros((len(self.imgs), self.block_height, self.block_width, 3), dtype=np.float32)
+        for i in range(len(self.imgs)):
+            cv2.resize(self.imgs[i], (self.block_width, self.block_height), dst=img_keys[i], interpolation=cv2.INTER_AREA)
+        img_keys.shape = (-1, self.block_width, 3)
+        self.convert_colorspace(img_keys)
+        img_keys.shape = (-1, self.flat_block_size)
+        img_keys = cp.asarray(img_keys)
+        self.cdist = CachedCDist(metric, img_keys)
+        return img_keys
+
+    def dest_to_flat_blocks(self, dest_img: np.ndarray):
+        dest_img = cv2.resize(dest_img, self.target_sz, interpolation=cv2.INTER_LINEAR)
+        self.convert_colorspace(dest_img)
+        dest_img = cp.asarray(dest_img)
+        dest_img.shape = (self.grid[1], self.block_height, self.grid[0], self.block_width, 3)
+        return dest_img.transpose((0, 2, 1, 3, 4)).reshape(-1, self.flat_block_size)
+
+    def dest_to_flat_blocks_mask(self, dest_img: np.ndarray, lower_thresh: int, ridx: np.ndarray, cidx: np.ndarray, thresh_map: np.ndarray):
+        dest_img[thresh_map < lower_thresh] = self.imgs[-1][0, 0, :]
+        self.convert_colorspace(dest_img)
+        dest_img.shape = (self.grid[1], self.block_height, self.grid[0], self.block_width, 3)
+        dest_img = dest_img[ridx, :, cidx, :, :]
+        dest_img.shape = (-1, self.flat_block_size)
+        print(f"Salient blocks/total blocks = {len(ridx)}/{np.prod(self.grid)}")
+        return cp.asarray(dest_img)
+
+
+def calc_salient_col_even(dest_img: np.ndarray, imgs: ImgList, dup=1, colorspace="lab", 
+                          metric="euclidean", lower_thresh=0.5, background=(255, 255, 255), v=None) -> Tuple[Grid, ImgList]:
+    """
+    Compute the optimal assignment between the set of images provided and the set of pixels constitute of salient objects of the
+    target image, with the restriction that every image should be used the same amount of times
+
+    non salient part of the target image is filled with background color=background
+    """
+    t = time.time()
+    print("Duplicating {} times".format(dup))
+    height, width, _ = dest_img.shape
+
+    # this is just the initial (minimum) grid size
+    total = round(len(imgs) * dup)
+    grid = calc_grid_size(width, height, total, imgs[0].shape)
+    _, orig_thresh_map = cv2.saliency.StaticSaliencyFineGrained_create().computeSaliency((dest_img * 255).astype(np.uint8))
+    
+    bh_f = height / grid[1]
+    bw_f = width / grid[0]
+    # DDA-like algorithm to decrease block size while preserving aspect ratio
+    if bw_f > bh_f:
+        bw_delta = 1
+        bh_delta = bh_f / bw_f
+    else:
+        bh_delta = 1
+        bw_delta = bh_f / bw_f
+    
+    while True:
+        block_width = int(bw_f)
+        block_height = int(bh_f)
+        ridx, cidx, thresh_map = compute_block_map(orig_thresh_map, block_width, block_height, lower_thresh)
+        if len(ridx) >= total:
+            break
+        bw_f -= bw_delta
+        bh_f -= bh_delta
+        assert bw_f > 0 and bh_f > 0, "Salient area is too small to put down all tiles. Please try to increase the saliency threshold."
+
+    imgs = dup_to_meet_total(imgs.copy(), len(ridx))
+
+    mos = MosaicCommon(imgs, colorspace)
+    mos.block_width = block_width
+    mos.block_height = block_height
+    mos.flat_block_size = block_width * block_height * 3
+    mos.grid = (thresh_map.shape[1] // block_width, thresh_map.shape[0] // block_height)
+
+    print("Block size:", (block_width, block_height))
+    print("Grid size:", mos.grid)
+
+    mos.imgs_to_flat_blocks(metric)
+    mos.imgs.append(get_background_tile(imgs[0].shape, background))
+    mos.combine_imgs()
+    dest_img = cv2.resize(dest_img, thresh_map.shape[::-1], interpolation=cv2.INTER_AREA)
+    dest_img = mos.dest_to_flat_blocks_mask(dest_img, lower_thresh, ridx, cidx, thresh_map)
+    
+    cols = solve_lap(to_cpu(mos.cdist(dest_img).T), v)
+    assignment = np.full(mos.grid[::-1], len(mos.imgs) - 1, dtype=np.int32)
+    assignment[ridx, cidx] = cols
+    print("Time taken: {}s".format((np.round(time.time() - t, 2))))
+    return mos.make_photomosaic(assignment)
+
+
+class MosaicFairSalient:
+    def __init__(self, *args, **kwargs) -> None:
+        self.args = args
+        self.kwargs = kwargs
+    
+    def process_dest_img(self, dest_img: np.ndarray):
+        return calc_salient_col_even(dest_img, *self.args[1:], **self.kwargs)
+
+
+class MosaicFair(MosaicCommon):
+    def __init__(self, dest_shape: Tuple[int, int, int], imgs: ImgList, dup=1, colorspace="lab", 
+            metric="euclidean", grid=None) -> None:
+        """
+        Compute the optimal assignment between the set of images provided and the set of pixels of the target image,
+        with the restriction that every image should be used the same amount of times
+        """
+        if grid is not None:
+            print("Use the provided grid size:", grid)
+            dup = np.prod(grid) // len(imgs) + 1
+        else:
+            # Compute the grid size based on the number images that we have
+            grid = calc_grid_size(dest_shape[1], dest_shape[0], round(len(imgs) * dup), imgs[0].shape)
+        total = np.prod(grid)
+        imgs = dup_to_meet_total(imgs.copy(), total)
+        
+        if total > 10000:
+            print("Warning: this may take longer than 5 minutes to compute")
+    
+        super().__init__(imgs, colorspace)
+        self.compute_block_size(dest_shape, grid)
+        self.imgs_to_flat_blocks(metric)
+        self.combine_imgs()
+
+    def process_dest_img(self, dest_img: np.ndarray, file=None):
+        dest_img = self.dest_to_flat_blocks(dest_img)
+        cols = solve_lap(to_cpu(self.cdist(dest_img).T), file)
+        return self.make_photomosaic(cols)
+
+
+class MosaicUnfair(MosaicCommon):
+    def __init__(self, dest_shape: Tuple[int, int, int], imgs: ImgList, max_width, colorspace, metric, lower_thresh, background, freq_mul, randomize) -> None:
+        # Because we don't have a fixed total amount of images as we can used a single image
+        # for arbitrary amount of times, we need user to specify the maximum width in order to determine the grid size.
+        dh, dw, _ = dest_shape
+        th, tw, _ = imgs[0].shape
+        grid = (max_width, round(dh * (max_width * tw / dw) / th))
+        print("Calculated grid size based on the aspect ratio of the image provided:", grid)
+        print("Collage size:", (grid[0] * tw, grid[1] * th))
+
+        super().__init__(imgs, colorspace)
+        self.compute_block_size(dest_shape, grid)
+        img_keys = self.imgs_to_flat_blocks(metric)
+
+        # number of rows in the cost matrix
+        # note here we compute the cost matrix chunk by chunk to limit memory usage
+        # a bit like sklearn.metrics.pairwise_distances_chunked
+        num_rows = int(np.prod(grid))
+        num_cols = img_keys.shape[0]
+        print(f"Distance matrix size: {(num_rows, num_cols)} = {num_rows * num_cols * 4 / 2**20}MB")
+        self.row_stride = (LIMIT - (img_keys.size + num_rows * (1 + self.flat_block_size)) * 4) // (num_cols * 4)
+        if self.row_stride >= num_rows:
+            print("No chunking will be performed on the distance matrix calculation")
+        else:
+            print(f"Chunk size: {self.row_stride*num_cols* 4 / 2**20}MB | {self.row_stride}/{num_rows}")
+
+        if freq_mul > 0:
+            self.row_stride //= 16
+            self.indices_freq = cp.empty(num_cols, dtype=cp.float32)
+            self.row_range = cp.arange(0, self.row_stride, dtype=cp.int32)[:, cp.newaxis]
+            self.temp = cp.arange(0, num_cols, dtype=cp.float32)
+        else:
+            self.row_stride //= 4
+
+        self.freq_mul = freq_mul
+        self.lower_thresh = lower_thresh
+        self.randomize = randomize
+        
+        self.saliency = None
+        if lower_thresh is not None and background is not None:
+            self.saliency = cv2.saliency.StaticSaliencyFineGrained_create()
+            self.imgs = self.imgs.copy()
+            self.imgs.append(get_background_tile(imgs[0].shape, background))
+        self.combine_imgs()
+
+    def process_dest_img(self, dest_img: np.ndarray, file=None):
+        if self.saliency is not None:
+            dest_img = cv2.resize(dest_img, self.target_sz, interpolation=cv2.INTER_LINEAR)
+            _, thresh_map = self.saliency.computeSaliency((dest_img * 255).astype(np.uint8))
+            ridx, cidx, thresh_map = compute_block_map(thresh_map, self.block_width, self.block_height, self.lower_thresh)
+            dest_img = self.dest_to_flat_blocks_mask(dest_img, self.lower_thresh, ridx, cidx, thresh_map)
+        else:
+            dest_img = self.dest_to_flat_blocks(dest_img)
+
+        total = dest_img.shape[0]
+        assignment = cp.empty(total, dtype=cp.int32)
+        pbar = tqdm(desc="[Computing assignments]", total=total, ncols=pbar_ncols, file=file)
+        i = 0
+        row_stride = self.row_stride
+        if self.freq_mul > 0:
+            _indices = np.arange(0, total, dtype=np.int32)
+            if self.randomize:
+                np.random.shuffle(_indices)
+            dest_img = dest_img[_indices] # reorder the rows of dest img
+            indices_freq = self.indices_freq
+            indices_freq.fill(0.0)
+            freq_mul = self.freq_mul
+            while i < total - row_stride:
+                dist_mat = self.cdist(dest_img[i:i+row_stride])
+                dist_mat[self.row_range, cp.argsort(dist_mat, axis=1)] = self.temp
+                j = 0
+                while j < row_stride:
+                    row = dist_mat[j, :]
+                    row += indices_freq
+                    idx = cp.argmin(row)
+                    assignment[i] = idx
+                    indices_freq[idx] += freq_mul
+                    i += 1
+                    j += 1
+                    pbar.update()
+            if i < total:
+                dist_mat = self.cdist(dest_img[i:])
+                dist_mat[self.row_range[:total - i], cp.argsort(dist_mat, axis=1)] = self.temp
+                j = 0
+                while i < total:
+                    row = dist_mat[j, :]
+                    row += indices_freq
+                    idx = cp.argmin(row)
+                    assignment[i] = idx
+                    indices_freq[idx] += freq_mul
+                    i += 1
+                    j += 1
+                    pbar.update()
+            assignment[_indices] = assignment.copy()
+        else:
+            while i < total - row_stride:
+                next_i = i + row_stride
+                dist_mat = self.cdist(dest_img[i:next_i])
+                cp.argmin(dist_mat, axis=1, out=assignment[i:next_i])
+                pbar.update(row_stride)
+                i = next_i
+            if i < total:
+                dist_mat = self.cdist(dest_img[i:])
+                cp.argmin(dist_mat, axis=1, out=assignment[i:])
+                pbar.update(total - i)
+        pbar.close()
+
+        assignment = to_cpu(assignment)
+        if self.saliency is not None:
+            full_assignment = np.full(self.grid[::-1], len(self.imgs) - 1, dtype=np.int32)
+            full_assignment[ridx, cidx] = assignment
+            assignment = full_assignment
+        return self.make_photomosaic(assignment)
+
+
+def imwrite(filename: str, img: np.ndarray) -> None:
+    ext = os.path.splitext(filename)[1]
+    if img.dtype != np.uint8:
+        img = (img * 255).astype(np.uint8)
+    result, n = cv2.imencode(ext, img)
+    assert result, "Error saving the collage"
+    n.tofile(filename)
+
+
+def save_img(img: np.ndarray, path: str, suffix: str) -> None:
+    if len(path) == 0:
+        path = "result.png"
+
+    if len(suffix) == 0:
+        print("Saving to", path)
+        imwrite(path, img)
+    else:
+        file_path, ext = os.path.splitext(path)
+        path = file_path + "_{}".format(suffix) + "." + ext
+        print("Saving to", path)
+        imwrite(path, img)
+
+
+def get_size(img):
+    try:
+        return imagesize.get(img)
+    except:
+        return 0, 0
+
+
+def get_size_slow(filename: str):
+    img = imread_uint8(filename)
+    if img is None:
+        return 0, 0
+    return img.shape[1::-1]
+
+
+def infer_size(pool: Type[mp.Pool], files: List[str], infer_func: Callable[[str], Tuple[int, int]], i_type: str):
+    sizes = defaultdict(int)
+    for w, h in tqdm(pool.imap_unordered(infer_func, files, chunksize=64), 
+        total=len(files), desc=f"[Inferring size ({i_type})]", ncols=pbar_ncols):
+        if h == 0: # skip zero size images
+            continue
+        sizes[Fraction(w, h)] += 1
+    sizes = [(args[1], args[0].numerator / args[0].denominator) for args in sizes.items()]
+    sizes.sort()
+    return sizes
+
+
+def read_images(pic_path: str, img_size: List[int], recursive, pool: mp.Pool, flag="stretch", auto_rotate=0) -> ImgList:
+    assert os.path.isdir(pic_path), "Directory " + pic_path + "is non-existent"
+    files = []
+    print("Scanning files...")
+    for root, _, file_list in os.walk(pic_path):
+        for f in file_list:
+            files.append(os.path.join(root, f))
+        if not recursive:
+            break
+
+    if len(img_size) == 1:
+        sizes = infer_size(pool, files, get_size, "fast")
+        if len(sizes) == 0:
+            print("Warning: unable to infer image size through metadata. Will try reading the entire image (slow!)")
+            sizes = infer_size(pool, files, get_size_slow, "slow")
+            assert len(sizes) > 0, "Fail to infer size. All of your images are in an unsupported format!"
+
+        # print("Aspect ratio (width / height, sorted by frequency) statistics:")
+        # for freq, ratio in sizes:
+        #     print(f"{ratio:6.4f}: {freq}")
+
+        most_freq_ratio = 1 / sizes[-1][1]
+        img_size = (img_size[0], round(img_size[0] * most_freq_ratio))
+        print("Inferred tile size:", img_size)
+    else:
+        assert len(img_size) == 2
+        img_size = (img_size[0], img_size[0])
+
+    result = [
+        r for r in tqdm(
+            pool.imap_unordered(
+                read_img_center if flag == "center" else read_img_other, 
+                zip(files, itertools.repeat(img_size, len(files)), itertools.repeat(auto_rotate, len(files))), 
+            chunksize=32), 
+            total=len(files), desc="[Reading files]", unit="file", ncols=pbar_ncols) 
+                if r is not None
+    ]
+    print(f"Read {len(result)} images. {len(files) - len(result)} files cannot be decode as images.")
+    return result
+
+
+def imread_uint8(filename: str) -> np.ndarray:
+    """
+    like cv2.imread, but can read images whose path contain unicode characters
+    """
+    f = np.fromfile(filename, np.uint8)
+    if not f.size:
+        return None
+    return cv2.imdecode(f, cv2.IMREAD_COLOR)
+
+
+def imread(filename: str) -> np.ndarray:
+    img = imread_uint8(filename)
+    if img is None:
+        return None
+    img = img.astype(np.float32)
+    img *= 1 / 255.0
+    return img
+
+
+def read_img_center(args: Tuple[str, Tuple[int, int], int]):
+    # crop the largest square from the center of a non-square image
+    img_file, img_size, rot = args
+    img = imread(img_file)
+    if img is None:
+        return None
+    
+    ratio = img_size[0] / img_size[1]
+    # rotate the image if possible to preserve more area
+    h, w, _ = img.shape
+    if rot != 0 and abs(h / w - ratio) < abs(w / h - ratio):
+        img = np.rot90(img, k=rot)
+        w, h = h, w
+    
+    cw = round(h * ratio) # cropped width
+    ch = round(w / ratio) # cropped height
+    assert cw <= w or ch <= h
+    cond = cw > w or (ch <= h and (w - cw) * h > (h - ch) * w)
+    if cond:
+        img = img.transpose((1, 0, 2))
+        w, h = h, w
+        cw = ch
+    
+    margin = (w - cw) // 2
+    add = (w - cw) % 2
+    img = img[:, margin:w - margin + add, :]
+    if cond:
+        img = img.transpose((1, 0, 2))
+    return InfoArray(cv2.resize(img, img_size, interpolation=cv2.INTER_AREA), img_file)
+
+
+def read_img_other(args: Tuple[str, Tuple[int, int], int]):
+    img_file, img_size, rot = args
+    img = imread(img_file)
+    if img is None:
+        return img
+    
+    if rot != 0:
+        ratio = img_size[0] / img_size[1]
+        h, w, _ = img.shape
+        if abs(h / w - ratio) < abs(w / h - ratio):
+            img = np.rot90(img, k=rot)
+    return InfoArray(cv2.resize(img, img_size, interpolation=cv2.INTER_AREA), img_file)
+
+
+# pickleable helper classes for unfair exp
+class _HelperChangeFreq:
+    def __init__(self, dest_img: np.ndarray, mos: MosaicUnfair) -> None:
+        self.mos = mos
+        self.dest_img = dest_img
+
+    def __call__(self, freq) -> Any:
+        self.mos.freq_mul = freq
+        return self.mos.process_dest_img(self.dest_img)
+
+class _HelperChangeColorspace:
+    def __init__(self, dest_img, *args) -> None:
+        self.dest_img = dest_img
+        self.args = list(args)
+
+    def __call__(self, colorspace) -> Any:
+        self.args[3] = colorspace
+        return MosaicUnfair(*self.args).process_dest_img(self.dest_img)
+
+def unfair_exp(dest_img: np.ndarray, args, imgs):
+    import matplotlib.pyplot as plt
+    all_colorspaces = PARAMS.colorspace.choices
+    all_freqs = np.zeros(6, dtype=np.float64)
+    all_freqs[1:] = np.logspace(-2, 2, 5)
+
+    pbar = tqdm(desc="[Experimenting]", total=len(all_freqs) + len(all_colorspaces) + 1, unit="exps")
+    mos_bgr = MosaicUnfair(dest_img.shape, imgs, args.max_width, "bgr", args.metric, None, None, 1.0, not args.deterministic)
+    mos_fair = MosaicFair(dest_img.shape, imgs, colorspace="bgr", grid=mos_bgr.grid)
+    change_cp = _HelperChangeColorspace(dest_img, dest_img.shape, imgs, args.max_width, None, args.metric, None, None, 1.0, not args.deterministic)
+    change_freq = _HelperChangeFreq(dest_img, mos_bgr)
+
+    with mp.Pool(4) as pool:
+        futures1 = [pool.apply_async(change_cp, (colorspace,)) for colorspace in all_colorspaces]
+        futures2 = [pool.apply_async(change_freq, (freq,)) for freq in all_freqs]
+        futures2.append(pool.apply_async(mos_fair.process_dest_img, (dest_img,)))
+        
+        def collect_imgs(fname, params, futures, fs):
+            result_imgs = []
+            for i in range(len(params)):
+                result_imgs.append(futures[i].get()[0])
+                pbar.update()
+            
+            plt.figure(figsize=(len(params) * 10, 12))
+            plt.imshow(cv2.cvtColor(np.hstack(result_imgs), cv2.COLOR_BGR2RGB))
+            grid_width = result_imgs[0].shape[1]
+            plt.xticks(np.arange(0, grid_width * len(result_imgs), grid_width) + grid_width / 2, params, fontsize=fs)
+            plt.yticks([], [])
+            plt.subplots_adjust(left=0.005, right=0.995)
+            plt.savefig(f"{fname}.png", dpi=100)
+            # plt.xlabel(xlabel)
+
+        collect_imgs("colorspace", [c.upper() for c in all_colorspaces], futures1, 36)
+        collect_imgs("fairness", [f"Frequency multiplier ($\lambda$) = ${c}$" for c in all_freqs] + ["Fair"], futures2, 20)
+        pbar.refresh()
+        # plt.show()
+
+
+def sort_exp(pool, args, imgs):
+    n = len(PARAMS.sort.choices)
+    for sort_method, (grid, sorted_imgs) in zip(
+        PARAMS.sort.choices, pool.starmap(sort_collage, 
+            zip(itertools.repeat(imgs, n), 
+            itertools.repeat(args.ratio, n), 
+            PARAMS.sort.choices, 
+            itertools.repeat(args.rev_sort, n))
+        )):
+        save_img(make_collage(grid, sorted_imgs, args.rev_row)[0], args.out, sort_method)
+
+
+def frame_generator(ret, frame, dest_video, skip_frame):
+    i = 0
+    while ret:
+        if i % skip_frame == 0:
+            yield frame
+        ret, frame = dest_video.read()
+        i += 1
+
+
+BlendFunc = Callable[[np.ndarray, np.ndarray, int], np.ndarray]
+
+
+def process_frame(frame: np.ndarray, mos: MosaicUnfair, blend_func: BlendFunc, blending_level: float, file=None):
+    frame = frame * np.float32(1/255.0)
+    collage = mos.process_dest_img(frame, file=file)[0]
+    collage = blend_func(collage, frame, 1.0 - blending_level)
+    collage *= 255.0
+    return collage.astype(np.uint8)
+
+
+def frame_process(mos: MosaicUnfair, blend_func: BlendFunc, blending_level: float, in_q: mp.Queue, out_q: mp.Queue):
+    while True:
+        i, frame = in_q.get()
+        if i is None:
+            break
+        out_q.put((i, process_frame(frame, mos, blend_func, blending_level)))
+
+
+def enable_gpu(show_warning=True):
+    global cupy_available, cp, fast_sq_euclidean, fast_cityblock, fast_chebyshev
+    try:
+        import cupy as cp
+        cupy_available = True
+
+        @cp.fuse
+        def fast_sq_euclidean(Asq, Bsq, AB):
+            return Asq + Bsq - 2*AB
+
+        fast_cityblock = cp.ReductionKernel(
+            'T x, T y',  # input params
+            'T z',  # output params
+            'abs(x - y)',  # map
+            'a + b',  # reduce
+            'z = a',  # post-reduction map
+            '0',  # identity value
+            'fast_cityblock'  # kernel name
+        )
+
+        fast_chebyshev = cp.ReductionKernel(
+            'T x, T y',  # input params
+            'T z',  # output params
+            'abs(x - y)',  # map
+            'max(a, b)',  # reduce
+            'z = a',  # post-reduction map
+            '0',  # identity value
+            'fast_chebyshev'  # kernel name
+        )
+
+    except ImportError:
+        if show_warning:
+            print("Warning: GPU acceleration enabled with --gpu but cupy cannot be imported. Make sure that you have cupy properly installed. ")
+
+
+def check_dup_valid(dup):
+    assert dup > 0, "dup must be a positive integer or a real number between 0 and 1"
+    return dup
+
+
+def main(args):
+    global LIMIT
+    num_process = max(1, args.num_process)
+    if args.video and not args.gpu:
+        LIMIT = (args.mem_limit // num_process) * 2**20
+    else:
+        LIMIT = args.mem_limit * 2**20
+
+    if len(args.out) > 0:
+        folder, file_name = os.path.split(args.out)
+        if len(folder) > 0:
+            assert os.path.isdir(folder), "The output path {} does not exist!".format(folder)
+        # ext = os.path.splitext(file_name)[-1]
+        # assert ext.lower() == ".jpg" or ext.lower() == ".png", "The file extension must be .jpg or .png"
+    if args.quiet:
+        sys.stdout = open(os.devnull, "w")
+    
+    dup = check_dup_valid(args.dup)
+
+    with mp.Pool(max(1, num_process)) as pool:
+        imgs = read_images(args.path, args.size, args.recursive, pool, args.resize_opt, args.auto_rotate)
+        
+        if len(args.dest_img) == 0: # sort mode
+            if args.exp:
+                sort_exp(pool, args, imgs)
+            else:
+                collage, tile_info = make_collage(*sort_collage(imgs, args.ratio, args.sort, args.rev_sort), args.rev_row)
+                save_img(collage, args.out, "")
+                if args.tile_info_out:
+                    with open(args.tile_info_out, "w", encoding="utf-8") as f:
+                        f.write(tile_info)
+            return
+
+    assert os.path.isfile(args.dest_img)
+    if args.video:
+        assert not (args.salient and not args.unfair), "Sorry, making photomosaic video is unsupported with fair and salient option. "
+        assert args.skip_frame >= 1, "skip frame must be at least 1"
+
+        # total_frames = count_frames(args.dest_img, args.skip_frame)
+        dest_video = cv2.VideoCapture(args.dest_img)
+        ret, frame = dest_video.read()
+        assert ret, f"unable to open video {args.dest_img}"
+        dest_shape = frame.shape
+    else:
+        dest_img = imread(args.dest_img)
+        dest_shape = dest_img.shape
+
+    if args.gpu:
+        enable_gpu()
+
+    if args.exp:
+        assert not args.salient
+        assert args.unfair
+        unfair_exp(dest_img, args, imgs)        
+        return
+    
+    if args.salient:
+        if args.unfair:
+            mos = MosaicUnfair(
+                dest_shape, imgs, args.max_width, args.colorspace, args.metric,
+                args.lower_thresh, args.background, args.freq_mul, not args.deterministic)
+        else:
+            mos = MosaicFairSalient(dest_shape, imgs, dup, args.colorspace, args.metric, args.lower_thresh, args.background)
+    else:
+        if args.unfair:
+            mos = MosaicUnfair(
+                dest_shape, imgs, args.max_width, args.colorspace, args.metric, 
+                None, None, args.freq_mul, not args.deterministic)
+        else:
+            mos = MosaicFair(dest_shape, imgs, dup, args.colorspace, args.metric)
+    
+    if args.blending == "alpha":
+        blend_func = alpha_blend
+    else:
+        blend_func = brightness_blend
+
+    if args.video:
+        th, tw, _ = mos.imgs[0].shape
+        res = (tw * mos.grid[0], th * mos.grid[1])
+        print("Photomosaic video resolution:", res)
+        video_writer = cv2.VideoWriter(args.out, cv2.VideoWriter_fourcc(*"mp4v"), dest_video.get(cv2.CAP_PROP_FPS) / args.skip_frame, res)
+        frames_gen = frame_generator(ret, frame, dest_video, args.skip_frame)
+        if args.gpu:
+            with open(os.devnull, "w") as null:
+                for frame in tqdm(frames_gen, desc="[Computing frames]", unit="frame"):
+                    video_writer.write(process_frame(frame, mos, blend_func, args.blending_level, null))
+        else:
+            in_q = mp.Queue(1)
+            out_q = mp.Queue()
+            processes = []
+            for i in range(num_process):
+                p = mp.Process(target=frame_process, args=(mos, blend_func, args.blending_level, in_q, out_q)) 
+                p.start()
+                processes.append(p)
+
+            last_frame = 0
+            buffer = dict()
+            pbar = tqdm(desc="[Computing frames]", unit="frame")
+
+            def check_queue():
+                nonlocal last_frame
+                while not out_q.empty():
+                    fid, collage = out_q.get()
+                    buffer[fid] = collage
+                while last_frame in buffer:
+                    collage = buffer[last_frame]
+                    del buffer[last_frame]
+                    last_frame += 1
+                    video_writer.write(collage)
+                    pbar.update()
+
+            for i, frame in enumerate(frames_gen):
+                in_q.put((i, frame))
+                check_queue()
+            while last_frame <= i:
+                check_queue()
+                
+            for p in processes:
+                in_q.put((None, None))
+            for p in processes:
+                p.join()
+        
+        frames_gen.close()
+        video_writer.release()
+    else:
+        collage, tile_info = mos.process_dest_img(dest_img)
+        print(tile_info)
+        collage = blend_func(collage, dest_img, 1.0 - args.blending_level)
+        save_img(collage, args.out, "")
+        if args.tile_info_out:
+            with open(args.tile_info_out, "w", encoding="utf-8") as f:
+                f.write(tile_info)
+
+    pool.close()
+
+if __name__ == "__main__":
+    mp.freeze_support()
+    parser = argparse.ArgumentParser(
+        formatter_class=argparse.ArgumentDefaultsHelpFormatter
+    )
+    for arg_name, data in PARAMS.__dict__.items():
+        if arg_name.startswith("__"):
+            continue
+        
+        arg_name = "--" + arg_name
+        if data.type == bool:
+            assert data.default == False
+            parser.add_argument(arg_name, action="store_true", help=data.help)
+            continue
+        
+        parser.add_argument(arg_name, type=data.type, default=data.default, help=data.help, choices=data.choices, nargs=data.nargs)
+    parser.add_argument("--exp", action="store_true", help="Do experiments (for testing only)")
+    main(parser.parse_args())